--- conflicted
+++ resolved
@@ -18,12 +18,8 @@
 ------------------------------------------------------------------------------------------
 
 - full release
-<<<<<<< HEAD
 - OpenSwath: Add support for diaPASEF data with overlapping m/z and IM windows, and add new outputs on ion mobility features (delta_im)
-=======
-- OpenSwath: Add support for diaPASEF data with overlapping m/z and IM windows
 - OpenSwath: Fix duplicated transition error when multiple genes map to a single peptide (#5653)
->>>>>>> e4143aac
 - TOPPView: TheoreticalSpectrumGenerationDialog now supports generation of isotope patterns for metabolites
 - pyopenms: pyopenms-extra is renamed to pyopenms-docs.
 - Add extractSpectra to TargetedSpectraExtractor with support of MS1 features

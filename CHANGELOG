


Glossary:
OpenMS - Name of the project and our C++ library
TOPP - "The OpenMS PiPeline", collection of chainable tools for flexible HPLC/MS workflows. Formerly known as "The OpenMS Proteomics Pipeline"
TOPPAS - "The OpenMS PiPeline Assistant", graphical tool to interactively build and run HPLC/MS workflows
TOPPView - Versatile viewer for HPLC/MS data
INI file - parameter configuration file, holding custom parameter settings for TOPP tools
INIFileEditor - graphical parameter editor for INI files
Parameters - list of algorithm or TOPP tool parameters that changed in this release
PR - Pull Request (on GitHub), i.e. integration of a new feature or bugfix
#<number>, e.g. #4957 - a reference to an issue or pull request on GitHub, visit e.g. https://github.com/OpenMS/OpenMS/pull/XXXX (replace XXXX with number of interest) for details


------------------------------------------------------------------------------------------
----                                OpenMS 3.1     (released 10/2023)                 ----
------------------------------------------------------------------------------------------

We are excited to share an experimental update with our community, mainly targeted at platforms that depend on Conda packages.
Please note that this is a partial and unannounced release, focused on delivering novel features and major changes that we're actively testing and refining.
While these features are still in an experimental phase, we encourage adventurous users and platform integrators to explore and provide feedback.

Important Notes:
- Features are experimental and may undergo changes or be removed in future releases based on user feedback and stability.
- We welcome your feedback and suggestions to help us improve and refine these experimental features.
- For stability and production use, we recommend sticking with the latest stable release.

Please use this opportunity to test and provide feedback on these new features, as your input will play a vital role in shaping their development. 

Thank you for being a part of our community and for helping us make OpenMS even better!

What's new:
- Major change: removed the distinction between TOPP tool and util and the TOPP and UTIL build targets were merged to a single TOPP target. All utils are considered tools now and categorized as "Utilities".
- Added SageAdapter. Support for standard identification tasks with sage (https://github.com/lazear/sage) (experimental).
- Require some advanced instruction sets for x64 CPUs: SSE3 (g++/clang) or AVX (MSVC); and NEON for ARM64 CPUs (#6978)
  and report them via the OpenMSInfo tool (#7022)
- Base64 encoding/decoding using the SIMDe library (#6978)
- Filter features in ProteomicsLFQ according to feature p-value (additional parameters feature_with(out)_id_min_score, MBR is automatically active if targeted_only = false)
- TOPPAS: filter TOPP tools by name for faster access when building a pipeline (#7139)

Fixes:
- Fix a crash when loading mzML data with multiple threads which contains non-MS spectra, e.g. 'electromagnetic radiation spectrum' (#7011)
- InternalCalibration: improve visualization of calibration plots (#7064)
- Restore TOPPAS tutorial (#7076)
- various low impact UBSan fixes
- make mzData more robust against wrong 'length' attributes for binary data (#7113) 

Misc:
- Report reading/writing throughput (MiB/sec) when loading/storing mzML (#7035)
- Add ability to create decoy features in FeatureFinderIdentification
- Restore developer quick guide in Doxygen docu - see https://openms.de/current_doxygen/html/index.html (#7109)
- Updated the changelog helper to set LD_LIBRARY_PATH automatically and other fixes
- Added "area" column to EICextractor output

Cleanup of old/unused tools and code:
- Removed old tools and associated code in the library for InclusionExclusionListCreator, SvmTheoreticalSpectrumGenerator, PrecursorIonSelector, and MSSimulator
  Note: general SVC and SVR is still supported with the SimpleSVM class.
- Removed old RT and PT predict code and tools RTModel, RTPredict, PTModel, PTPredict, RTEvaluation and associated library code (SVMWrapper and LibSVMEncoder).
- Removed PepNovoAdapter
- Removed CompNovoAdapter and library code
- Removed simplistic evaluation tools FFEval, LabeledEval, TransformationEvaluation
- Removed EnzymaticDigestionLogModel
- Removed FidoAdapter (same functionality now in our own inference engines)

<<<<<<< HEAD

Library:
- Extend FileHandler to support load and store operations for our major datastructures (spectra, features, identifications, etc.). Replaced file type specific code with the more generic FileHandler calls to decouple the IO code from other parts of the library.


=======
>>>>>>> 443b652d
------------------------------------------------------------------------------------------
----                                OpenMS 3.0     (released 7/2023)                  ----
------------------------------------------------------------------------------------------

New Tools:

    FLASHDeconv -- Ultra-fast high-quality deconvolution enables online processing of top-down MS data (TOPP)
    FLASHDeconvWizard -- A GUI assistant for FLASHDeconv execution.

New Features:

e.g.

    TMT18plex support (#6390)
    ProteinQuantifier supports iBAQ (#6107)
    OpenSwath: Add support for diaPASEF data with overlapping m/z and IM windows, and add new outputs on ion mobility features (delta_im), IM calibration (#5911, #6234, #6268)
    OpenSwathDecoyGenerator speed improvement and remove duplicates (#6054)
    NucleicAcidSearchEngine (NASE): user defined ribonucleotides with phosphorothioate linkages (#6337), JSON based ribonucleotides and updated to latest Modomics database (#6482)
    TargetedSpectraExtractor: more features (#6106)
    TOPPView: TheoreticalSpectrumGenerationDialog now supports generation of isotope patterns for metabolites (#6023); faster loading of external drag'n'drop data (#6837)
    colored commandline/console on all platforms (#6275)
    support for 'no cleavage' for XTandemAdapter and CometAdapter (#6133).
    Percolator pin file reader (#6824)
    JSON export for OMS files(SQLite) (#6114)
    ParamEditor with more convenient StringList editing (#5135)
    load parameter values from a JSON formatted .json file. (Accessible via -ini. This will be
    helpful for Common Workflow Language users and others)
    FileFilter can remove convex hulls of features and consensusFeatures to reduce file size (#6140)
    Faster compile time (#6618)
    Improving code quality by fixing lots of linting warnings and leaks (e.g. #6839, #6831, #6829)

Documentation:

    website redesign (visit openms.org)
    OpenMS user documentation is moved to openms.readthedocs.io/en/latest.
    OpenMS API reference and advanced developer documentation remains inside OpenMS doxygen
    documentation (https://abibuilder.cs.uni-tuebingen.de/archive/openms/Documentation/release/)
    pyopenms: pyopenms-extra is renamed to pyopenms-docs.

Bug fixes

e.g.

    GaussFilter when using ppm as width (#6830)
    NASE a-B ion masses (#6718), ID-Mapper for TMT data (#6758)
    FeatureFinderMetaboliteIdentification speed improvements (#6619)
    IDRipper speed improvements (#6584)
    Honor MissedCleavages in SimpleSearchEngine (#6889)
    TOPPView: fixed lots of display glitches, e.g. axis labels, goto dialog and easier re-use of components, etc (#6673, #6616, #6592, #6703, #6793)
    mzTab fixes for empty IDs (#6445)
    Fix GNPS error for empty scans in Bruker files (#6898)
    PrecursorPurity: handle unknown charge (#6283)
    OpenSwath: Fix duplicated transition error when multiple genes map to a single peptide (#5653)
    Fixed race condition when logging messages.

Removed tools:

    InspectAdapter
    OMSSAAdapter
    MyriMatchAdapter
    CruxAdapter

Supported compilers (when building from source):

    g++ (7.0 or later, tested up to v13.0)
    clang (?, tested up to v16)
    Visual Studio (2019(v16.8.4) or later)

Full changelog: [OpenMS 2.8 &rarr; 3.0](https://github.com/OpenMS/OpenMS/compare/Release2.8.0...Release3.0.0)

------------------------------------------------------------------------------------------
----                                OpenMS 2.8     (released 2/2022)                  ----
------------------------------------------------------------------------------------------

- source + conda release only
- Restructuring of Imported CMake targets and pyOpenMS CMake
- Reduce exposition of third-party libraries to interface
- greatly improved pyOpenMS documentation and extra functions (in the pyopenms-extra submodule)
- Fixes IDMapper for isobaric labelling experiments (will lead to much more identifications)
- Deisotoping algorithm using KL
- PeptideIndexer supports ambiguous AA's in Peptide sequence (as reported by recent Mascot versions) (#5776)
- SeqAn external library removed from source tree (not needed anymore)
- Resolve compatibility issues between IDRipper and IDMerger (#4957)
- Basic MzTabM support for AccurateMassSearch
- Changed default parameter keep_unidentified_masses to "true" (AccurateMassSearch/AccurateMassSearchEngine)
- Added parameter allow_nterm_protein_cleavage to PeptideIndexer to support no cleavage.
- Fixes and improves TheoreticalSpectrumGenerationDialog in TOPPView (closes #5787) (#5883)

------------------------------------------------------------------------------------------
----                                OpenMS 2.7     (released 9/2021)                  ----
------------------------------------------------------------------------------------------

General:
- OpenMS now expects a compiler that supports C++17
- Config storage path on linux changed to ~/.config/
- Some documentation improvements to pyOpenMS https://pyopenms.readthedocs.io/en/latest/
- PyOpenMS checks if `OPENMS_DATA_PATH` environment variable is set, before setting to default value

Adapters/Third-party support:
- Added support for SIRIUS 4.9.0
- Added basic Triqler export
- Improved NOVOR support
- Improved MSFragger support
- Removed Inspect support
- Easier 15N-labeling support for XTandemAdapter by shipping the required AA mass modification file (#5026)

What's new:
- Add some support for integrating spectral information when conducting DDA metabolomics experiments
- SimpleSearchEngine and algorithm: Additional spectrum features for percolator added
- FeatureFinderMetaboIdent: Targeted feature extraction is now also available from pyOpenMS
- AssayGeneratorMetabo: Added SIRIUS 4.9.0 support, allowing internal decoy generation and added internal feature linking support
- QCCalculator: export in mzQC file format is now available

New Tools:
- OpenMSDatabasesInfo -- Prints the content of OpenMS' enzyme and modification databases to TSV (UTIL)
- TriqlerConverter -- Converter to input for Triqler (UTIL)

Removed Tools:
- FeatureFinderSuperHirn -- Finds mass spectrometric features in mass spectra (TOPP)
- InspectAdapter -- Annotates MS/MS spectra using Inspect (TOPP)

Further fixes:
- Support for GLPK 5.x (#5127)
- IPF (identification of peptidoforms): add a check for terminal residue modification when generating theoretical peptidoforms
- Reduced build times on Windows
- Reduced AddressSanitizer warnings

File formats:
- Exporter for MSP files
- Improved support for reading NIST MSP files

Dependencies:
- Promoted SeqAn v1 to C17. Moved Seqan from contrib to main source tree (as it is not officially maintained anymore).

Library:
- Removed Elements.xml and Residues.xml. Hard-coded elements and residues for better performance/startup times.
- Moved algorithm of FeatureFinderMetaboIdent into library
- Added support for isotopic labelling experiments (MDV) 
- Removed SuperHirn library

GUI tools:
- TOPPView: Various bug fixes
- TOPPView: Dynamic detection of tools in TOPPView upon startup
- TOPPView: Improved DIA data browsing
- TOPPAS: add a `recent files` submenu
- ParamEditor: with more convenient StringList editing
- SwathWizard: Allow opening in TOPPView


------------------------------------------------------------------------------------------
----                                OpenMS 2.6     (released 10/2020)                 ----
------------------------------------------------------------------------------------------

We now create nightly pyopenms wheels (https://pypi.org/project/pyopenms-nightly/) and conda packages (https://anaconda.org/OpenMS/)

Adapters/Third-party support:
- LuciphorAdapter now stores which modifications were used for localization (#4771) and localization scores are reported in mzTab #4772 
- Added Percolator3.0 support, fixed ConsensusID reading from wrong (Percolator-overwritten) meta data (#4829), and adapted the Regex parsing of XTandem Percolator output files #4849 
- Added options introduced in new MSGF versions #4713 
- Updated IsoSpec fine structure isotopic calculator sources to v 2.1.0 #4733 
- Updated other third-party tools

What's new:
- Introduced a Wizard for Swath data (#4647 #4706 #4758 #4769 #4773 #4837), which also reports summary statistics about Swath TargetedExperiments #4788 #4790
- UTIL StaticModification: Applies a set of modifications to all PeptideIDs in an idXML file (UTIL)
- TOPP DatabaseSuitability: Computes a suitability score for a database which was used for a peptide identification search. Also reports the quality of LC-MS spectra. #4791 #4781 #4814
- Added support for QC of labeled experiments (iTRAQ/TMT)
- Added automated QC computations for MRM (#4637)
- Adapted consensusXML and mzTab to support protein groups (#4630)
- Consensus/IDMerger: Introduced use of merge idx to ensure keeping track of primaryRuns
- Epifany: Added calculation of protein group FDR, ID filtering for protein group scores (#4802) and support for inference on not just individual samples but also consensusXML files
- FeatureFinderCentroided/FeatureFinderAlgorithmPicked: Improved runtime performance #4652 #4701 
- FeatureFinderIdentification: Improved SLIM-labeling experiment support
- FileConverter: Improved runtime performance when producing mzML output #4750
- FeatureLinkerQT: Introduced Fibonacci heaps for large runtime optimization (#4721) and fixed related preconditions/segfaults #4756 #4760 #4778 
- IDFilter: added support for consensusXMLs #4798 #4799
- MapAlignerIdentification: New option to use an "identity" transformation when data is too sparse to determine alignment model #4628
- MzTabExporter: changed to only export one main score, and to derive nativeIDs from data (#4767). Now ensures that all output rows contain the same number of columns #4801 
- MzTabExporter on LFQ consensusXMLs produces 100% PRIDE validated mzTabs now
- ProteomicsLFQ: Added spectral counting as quantification method (#4726). Introduced performance improvements for AASequence and string parsing, especially for modified sequences. Various further improvements (e.g. #4669)
- SimpleSearchEngine (multithreaded), TheoreticalSpectrumGenerator, MSSpectrum: Runtime optimization #4709
- Further introduction of more file streaming to address possible memory consumption issues #4682 #4694

Further fixes:
- We now limit double precision to 17 digits during file writes #4636 
- Ensure that CometAdapter always writes indexed mzML fixes for CometAdapter (#4653), fixed the writing of terminal modifications with specific origin in Comet (#4742), the writing of protein terminal mods in Comet and MSGF adapter #4710, and the Comet pepXML modification parsing #4755 
- Removed secondary search engine settings duplication in mzTab MTD section. #4720 
- Improved XTandem output protein parsing #4789 to fix Issue #4770
- Increased (partial) support for parsing mzid with nonstandard, non-CV-term scores, fixes #4859
- Fixes to NucleicAcidSearchEngine mzTab output #4692
- ConsensusID now passes spectrum reference meta values along #4703
- Fix to LFQ requantification #4633
- Improved MapAlignerTreeGuided memory usage (#4704) and fixed segfault when featureXML contains no IDs #4665 
- TOPPAS fixes #4780 

Various:
- OMMSAAdapter now writes out native ids and spectrum references #4852 
- FileInfo: Report more charge distribution and MS2 activation-method information for Raw files #4836 
- Added sum formula output in RNAMassCalculator #4677 
- Added automatic OpenMS tool reporting of peak memory usage #4712 
- Some extra tools documentation outputs #4822 #4823
- Extended mapping of filetypes and mimetypes for knime output formats documentation #4839
- RTEvaluation: fixed output formats #4533 
- Some further clarifications, standardization/consolidation of outputs formats/consistency
- Continued fixes/improvement of documentation
- Removed deprecated version of PeakPickerHiRes (LowMemPeakPickerHiResRandomAccess and LowMemPeakPickerHiRes). Their functionality can be accessed through options of PeakPickerHiRes
- moved the config storage location for unix installations to comply with X Display Group (freedesktop.org) guidelines.


-------------------------------------------------------------------------------------------
----                                OpenMS 2.5     (released 2/2020)                   ----
-------------------------------------------------------------------------------------------

OpenMS 2.5 ships exciting new tools and improvements. 

General:
- support for RNA mass spectrometry
- TMT16plex support for IsobaricAnalyzer (see PR #4295)
- improved MsStats/MsStatsTMT output support (see PR #4181, #4207)
- extended MaxQuant-compatible mzXML support (via FileConverter) (see PR #4432, #4423)
- QualityControl Workflow (all in the QC folder)
- OpenMS and pyOpenMS support for oligonucleotides
- OpenSWATH support for ion mobility extraction and scoring
- OpenSWATH support for metabolite assay library building through SIRIUS (and metabolite extraction and scoring)
- OpenSWATH support for PRM
- TOPPAS improvements (see PR #4100, #4121, #4266, #4497)
- fixes to PeptideIndexer for X!Tandem special cutting rules and ambiguous amino acids (see PR #4356)
- support for HDF5
- support for hyperfine isotopic distributions (through IsoSpec)
- JSON support (see PR #3786)
- speed improvements (loading/storing files, handling peptide sequences)
- support for VS2019 and GCC 9.1 (see PR #4211)
- support for outlier removal in IDPosteriorErrorProbability
- reduced memory footprint of FeatureFinderIdentification through batch processing

New Tools:
- Epifany -- Runs a Bayesian protein inference (UTIL)
- FeatureFinderMetaboIdent -- Detects features in MS1 data based on metabolite identifications (UTIL)
- GNPSExport -- Tool to export consensus features into MGF format (TOPP)
- NucleicAcidSearchEngine -- Annotate nucleic acid identifications to MS/MS spectra (UTIL)
- ProteomicsLFQ -- A standard proteomics LFQ pipeline (TOPP) (experimental)
- QualityControl -- Computes various QC metrics from many possible input files (only the consensusXML is required). The more optional files you provide, the more metrics you get (TOPP)
- RNAMassCalculator -- Calculates masses and mass-to-charge ratios of RNA sequences (UTIL)
- MapAlignerTreeGuided -- Aligns maps through hierarchical clustering based on distances computed between shared IDs.

Deprecated and removed Tools:

Changed Tools:
- OpenPepXL and OpenPepXLLF runtime and memory efficiency improved by orders of magnitude
- IDFilter can now filter by using all MetaValues available in the ID files
- ImageCreator uses updated gradients and has gained RT and m/z filtering options (PR #4188)

Status changed:
- OpenPepXL (UTIL -> TOPP)
- OpenPepXLLF (UTIL -> TOPP)
- XFDR (UTIL -> TOPP)


-------------------------------------------------------------------------------------------
----                                OpenMS 2.4     (released 9/2021)                   ----
-------------------------------------------------------------------------------------------
OpenMS 2.4 introduces changes from 322 pull requests including new features and bug fixes.

Notable changes since version 2.3 are:

Dependencies:
- Switch to Qt 5 (>= 5.5)

Documentation:
- New developer documentation to get started developing tools with OpenMS

Library:
- Improved mass calculations for isotope distributions 
- Moved tool code from the tool to the library
- BinnedSpectrum now also supports offsets
- Improved peak type estimation
- Improved adduct grouping
- New EMG fitter for peak intensity imputation
- Targeted / untargeted spectra extraction and matching
- Spectra matching against a spectra library, using contrast angle similary function
- More precise peak integration (trapezoid, simpson)

New tools:
- AssayGeneratorMetabo -- Assay library generation from DDA data (Metabolomics) (UTIL)
- ClusterMassTraces -- Creates pseudo spectra (UTIL)
- ClusterMassTracesByPrecursor -- Correlate precursor masstraces with fragment ion masstraces in SWATH maps based on their elution profile (UTIL)
- CruxAdapter -- Identifies MS/MS spectra using Crux (TOPP)
- MSFraggerAdapter -- Peptide Identification with MSFragger (UTIL)
- MSstatsConverter -- Converter to input for MSstats (UTIL)
- MaRaClusterAdapter -- Facilitate input to MaRaCluster and reintegrate (TOPP)
- NovorAdapter -- Template for Tool creation (UTIL)
- RNADigestor -- Digests an RNA sequence database in-silico (UTIL)

Deprecated and removed tools:
- AdditiveSeries -- Computes an additive series to quantify a peptide in a set of samples (TOPP)
- IDEvaluator -- Computes a 'q-value vs. #PSM' plot which is saved as an image to visualize the number identifications for a certain q-value (UTIL)
- IDEvaluatorGUI -- Computes a 'q-value vs. #PSM' plot to visualize the number identifications for a certain q-value (UTIL)
- RNPxl -- Tool for RNP cross linking experiment analysis (UTIL) (superseded by RNPxlSearch)
  
Changed Tools:
- SiriusAdapter now supports several input data
- FileFilter now supports filtering spectra by similarity
- PeptideIndexer now supports automatic detection of decoy suffix/prefix string and position
- PeakPickerHiRes now supports automatic detection and picking of profile spectra
- Support for MSFragger search engine through MSFraggerAdapter
- Support for Crux search engine through CruxAdapter
- Support for Maracluster through MaraClusterAdapter
- OpenPepXL was improved in efficiency and usability
- IDFileConverter now supports the Cross-Linking MS specific xquest.xml format

TOPPView:
- Improved visualization of identification results and ion annotations
- Support for visualization of Ion Mobility and DIA data

Major changes in functionality:
- None   

File formats:
- Importer for MSP files
  
Scripts:
- None
 
Databases:
- None

Third-party software:
- New: maracluster (0.05)
- Update: MS-GF+ to Release (2018.01.30)
- Update: Sirius 4 for Windows 64bit, Linux 64bit, and MacOS 64bit
- Update: Crux (crux-3.1.8b78546) on all 64bit platforms.


-------------------------------------------------------------------------------------------
----                                OpenMS 2.3     (released 1/18)                   ----
-------------------------------------------------------------------------------------------
OpenMS 2.3 introduces a considerable number of new features and bug fixes.

Notable changes since version 2.2 are:

TOPPView:
   - Deletion of selections of Peak Annotations is reflected in the Peptide Hit
   - Buttons for saving ID files were merged to one single button. Format is determined by file extension or selected filter
   - Clicking on a data point in 2D view, the search range for close fragment ion spectra is extended if no spectra are found initially
   
New tools:
  - CometAdapter -- Annotates MS/MS spectra using Comet (TOPP)
  - MetaboliteAdductDecharger -- Decharges and merges different feature charge variants of the same metabolite (UTIL)
  - OpenPepXL -- Tool for protein-protein cross-linking identification using labeled linkers (UTIL)
  - OpenPepXLLF -- Tool for protein-protein cross linking with label-free linkers (UTIL)
  - PSMFeatureExtractor -- Computes extra features for each input PSM (UTIL)
  - SiriusAdapter -- Tool for metabolite identification using single and tandem mass spectrometry (UTIL)
  - XFDR -- Calculates false discovery rate estimates on protein-protein-crosslink identifications (UTIL)

Deprecated and removed tools:
  - None

Renamed tool:
  - LowMemPeakPickerHiRes_RandomAccess was renamed to LowMemPeakPickerHiResRandomAccess

Major changes in functionality:
  - Experimental design
    - Add support for fractions
  - FeatureLinkerUnlabeledKD
    - m/z and retention time tolerances for warping and linking are now separate parameters 
  - IsobaricAnalyzer
    - Support for TMT11plex (https://www.thermofisher.com/order/catalog/product/A34808)
  - FileInfo
    - For idXML files, the tool computes the average length of contained peptides
  - TopPerc
    - Renamed in PercolatorAdapter (still experimental)
  - OpenSWATH:
    - RT normalization now allows more models
    - Add S/N ratio for each ion trace
  - Support for C++11 (requires a compiler that supports C++11)

    
Library:
  - TOPP tools report their peak memory usage when using -debug 1 (or higher)
  - idXML files can now be written faster (about 10%)
  - pyOpenMS bindings for DataArrayByName getters
  - Python build are now split in compilation units and can thus run in parallel
  - FASTA files can now be written
  - Allow String values to be passed to EnzymaticDigestion::isValidProduct

File formats:
  - consensusXML now supports both channels and MS runs. Information will also be exported in mzTab
  
Scripts:
 - None
 
Databases:
 - None

Third-party software:
  - New: Comet "2016.01 rev. 3" for Windows 32bit/64bit, Linux 64bit, and MacOS 64bit
  - New: Percolator 3.1.2 for Windows 32bit/64bit, Linux 64bit, and MacOS 64bit (still experimental)
  - New: Sirius 3.5.1 for Windows 64bit, Linux 64bit, and MacOS 64bit
  - New: SpectraST 5.0 for Windows 64bit, Linux 64bit, and MacOS 64bit
  - Update MS-GF+ to Release (v2017.07.21)  


-------------------------------------------------------------------------------------------
----                                OpenMS 2.2     (released 11/2016)                  ----
-------------------------------------------------------------------------------------------
OpenMS 2.2 introduces a considerable number of new features and bug fixes.

Notable changes since version 2.1 are:

New tools:
  - RNPxlSearch -- Annotate RNA to peptide crosslinks in MS/MS spectra (UTIL)
  - SpectraSTSearchAdapter -- Interface to the SEARCH Mode of the SpectraST executable (UTIL)
  - FeatureLinkerUnlabeledKD -- Feature linking using a KD tree (TOPP)
  - DatabaseFilter -- Filters a protein database (FASTA format) based on identified proteins (UTIL)
  - TargetedFileConverter -- Conversion of multiple targeted file formats (CSV, TraML etc)
  
Deprecated and removed tools:
  - ITRAQAnalyzer -- superseded by IsobaricAanalyzer
  - TMTAnalyzer -- superseded by IsobaricAanalyzer
  - ConvertTSVToTraML - superseded by TargetedFileConverter
  - ConvertTraMLToTSV - superseded by TargetedFileConverter
  - MapAlignmentEvaluation -- removed as deprecated
   
Major changes in functionality:
  - OpenSWATH analysis
    - Support for metabolomics workflows
    - Support for scanning SWATH (SONAR)
    - Support for SQL-based file formats
  - XTandemAdapter 
    - Simplified usage
    - Improved support for PTMs and newer X! Tandem versions ("Vengeance", "Alanine")
  - IsobaricAnalyzer
    - Support for TMT10plex
    - Support for quantification in MS3 data
  - IDMapper
    - Allows to map unidentified tandem mass spectra to features
  - FeatureFinderIdentification
    - Advanced multi-sample support using machine learning
  - FileFilter
    - Allows users to enable zlib and lossy compression (see "-lossy_compression")
    - Allows users to set desired mass accuracy
  - IDFilter
    - Added option to filter for valid digestion products
  - FalseDiscoveryRate
    - Allow filtering by q-value in the tool (no need for IDFilter with "score:pep" option)
    
Library:
  - Averagine approximation for fragment isotope distributions
  - Precursor mass correction supports correction to highest intensity peak in tolerance window
  - Functionality for resampling and adding of spectra
  - Protein-protein cross-link spectrum generator
  - Terminal modifications are now separated by "." in text output
  - SQLite support in OpenSWATH
  - TheoreticalSpectrumGenerator speed-up and removal of RichPeak code
  - Removal of template parameters from MSExperiment (reduced compile time and binary size)
  - Allow estimation of isotope distributions with predefined numbers of sulfur atoms
  - Improved handling of bracket notation for modified residues (e.g. N[2457.877]VSVK)
  - Improved handling of terminal and residue specificity of modifications
  - Improved annotation of peptide identifications with spectrum references
  - Improved handling of unknown amino acids ("X") in sequences

File formats:
  - Improved mzML support for SONAR data and mzML with drift time (experimental)
  - Improved support for cross-link data and unknown modifications in mzIdentML
  - mzXML writer able to write MaxQuant-compatible files
  - mzML files now routinely support substantial compression (up to 5x compression, see #2449, #2458)
  - Support for Percolator result files based on X! Tandem searches

Scripts:
  - New R script for visualizing RT transformations (trafoXML) 
 
Databases:
  - By default, decoy sequences are now denoted by the prefix "DECOY_"

Third-party software:
  

-------------------------------------------------------------------------------------------
----                                OpenMS 2.1     (released 11/2016)                  ----
-------------------------------------------------------------------------------------------
OpenMS 2.1 introduces a considerable number of new features and bug fixes.

Notable changes since version 2.0.1 are:

New tools:
  - ExternalCalibration -- Applies an external mass recalibration (TOPP)
  - OpenSwathFileSplitter -- Splits SWATH files into n files, each containing one window (TOPP)
  - MultiplexResolver -- Completes peptide multiplets and resolves conflicts within them (UTIL)
  - TICCalculator -- Calculates the TIC from a mass spectrometric raw file (useful for benchmarking) (UTIL)

Deprecated and removed tools:
  - PILISIdentification -- performs a peptide/protein identification with the PILIS engine (TOPP)
  - PILISModelCV -- Perform a cross validation of the PILIS model parameters (TOPP)
  - PILISModelTrainer -- Train the PILIS model with a given set of spectra and identifications (TOPP)
  - PILISSpectraGenerator -- Generate spectra given a list of peptides and a PILIS model (TOPP)

Major changes in functionality:
  - Update notification: starting with OpenMS 2.1 all TOPP tools will check for updated versions of the tools 
      online and will print an information message if a newer version is available. This version check occurs only 
      once per day and tool. Information on which tools are executed will be collected anonymously to identify which 
      tools are no longer used and to optimally distribute development resources. If the feature causes problems or
      concerns, it can be disabled through a command line switch or environment variable (see the documentation).
  - InternalCalibration:
    - supports calibration using a table of lock masses and peptide ids.
    - global or RT-chunked calibration
    - linear & quadratic models (with intensity weighting)
    - outlier removal via RANSAC
    - reoccurring calibrations can be quickly applied to other files using the novel ExternalCalibration tool
  - OpenSwathWorkflow
    - support for metabolites / small molecules
  - MapAlignerIdentification
    - support for "lowess" transformation model
  - AccurateMassSearch:
    - support for multiple databases
  - FeatureFinderMetabo
    - isotope spacing model for carbon rich molecules (e.g. lipids)
  - PeakPickerHiRes and MassTraceExtractor:
    - support for FWHM annotation

File formats:
  - Improved mzIdentML support (experimental)
  - Improved pepXML support
  - Improved support for indexed mzML files
  - Improved TraML support

Databases:
  - By default, decoy sequences are now denoted by a prefix 'DECOY_'.

Third-party software:
  - update for 64-bit X!Tandem VENGEANCE (2015.12.15) NOTE: 32-bit version kept at SLEDGEHAMMER (2013.09.01)
  - update for MS-GF+ Release v2016.10.14, released October 14, 2016
  - update for pwiz 3.0.9935


-------------------------------------------------------------------------------------------
----                                OpenMS 2.0.1   (released 4/2016)                   ----
-------------------------------------------------------------------------------------------
OpenMS 2.0.1 is a source only release of the core libraries and tools. 
With over 300 merged pull requests, it introduces a considerable number of new features, 
bug fixes and speed improvements.

Notable changes are:

File formats:
  - Improved mzIdentML support (experimental)
  - Improved mzTab support (experimental)
  - Comet pepXML file reading support (experimental) 
  - Search parameter units are retained through id files
  - Faster base64 decoding in XML files

Databases:
  - HMDB has been updated to version 3.6

TOPPView:
  - Added slight margin around data range (%2) for improved visualization
  - Added FeatureFinderMultiplex to the tools accessible from TOPPView
  - Some fixes to the scrollbar behaviour

Added tools:
  - IDScoreSwitcher -- Switches between different scores of peptide or protein hits in identification data (UTIL)
  - LuciphorAdapter -- Modification site localisation using LuciPHOr2 (TOPP)
  - MetaProSIP -- Performs proteinSIP on peptide features for elemental flux analysis (UTIL)
  - MzMLSplitter -- Splits an mzML file into multiple parts (UTIL)
  - OpenSwathAssayGenerator -- Generates assays according to different models for a specific TraML (TOPP)

Removed tools:
  - RTAnnotator -- Annotates identification files that are missing the RT field (UTIL)

Tools with major changes:
  - OpenSWATH now outputs peak apices
    - Improved iRT correction
    - Assay generator
    - UIS scoring
  - Deuterium labeling in MetaProSIP (experimental)
  - XTandemAdapter allows for external config file
  - TextExporter can optionally export PeptideIdentification and PeptideHits meta-values
  - FeatureLinkerUnlabeledQT speed improvements
  - FileMerger allows to concatenate files in RT
  - MzTabExporter supports protein IDs
  - PeakPickerWavelet speedup
  - HiResPrecursorMassCorrector supports correction of precursors to detected features
  - FeatureFinderMultiplex speed improvements

Library:
  - Support for user definable enzymes available in EnzymesDB.xml
  - PeptideIndexing is now available as internal algorithm
  - EnzymaticDigestion allows for minimum / maximum length constraints
  - HyperScore and PScore implementations
  - Fits allow extrapolation of data values
  - QT clustering is now order independent
  - Additional convinience functions to access the nearest spectrum peak in a mass tolerance window
  - User defined averagine compositions
  - A fast linear lowess implementation has been added
  - MetaInfoInterface has been added to FeatureMap to store additional meta-values
  - Calculation of Median Absolute Deviation

General:
  - OpenMS writes indexed mzML by default
  - OpenMS home directory can be configured through OPENMS_HOME_DIR environment variable
  - Updated GenericWrapper definitions for MS-GF+ and Mascot

Third party software:
  - LuciphorAdapter (experimental) PTM localization using the LuciPHOr2 algorithm (http://luciphor2.sourceforge.net/)


-------------------------------------------------------------------------------------------
----                                OpenMS 2.0     (released 4/2015)                   ----
-------------------------------------------------------------------------------------------
Release date: February 2015

OpenMS 2.0 is the first release after the switch to git and a complete overhaul of the
build system. It introduces a considerable number of new features and bug fixes.

Furthermore, we removed the dependency to GSL and replaced the functionality using
Eigen3 and Wildmagic. Thus, the OpenMS core and the full build are now under a more
permissive non-GPL (e.g., Apache or BSD) license.

File formats:
  - mzQuantML support (experimental)
  - mzIdentML support (experimental)
  - mzTab support (experimental)
  - Indexed mzML support
  - Support for numpress encoding in mzML
  - Major speed improvement in mzML / mzXML parsing (up to 4x for some setups)

TOPPView:
  - Support for visualizing mass fingerprinting hits from featureXML along with their raw spectra in MS1
  - Improved "Tools" -> "Goto" dialog
  - Improved display of m/z, RT, and intensity values 1D and 2D view

New tools:
  - FeatureFinderIdentification -- Detects features in MS1 data based on peptide identifications (TOPP)
  - FeatureFinderMultiplex -- Determination of peak ratios in LC-MS data (TOPP)
  - FidoAdapter -- Runs the protein inference engine Fido (TOPP)
  - LowMemPeakPickerHiRes -- Finds mass spectrometric peaks in profile mass spectra (UTIL)
  - LowMemPeakPickerHiRes_RandomAccess -- Finds mass spectrometric peaks in profile mass spectra (UTIL)
  - MRMTransitionGroupPicker (UTIL)
  - MSGFPlusAdapter -- MS/MS database search using MS-GF+ (TOPP)
  - MetaboliteSpectralMatcher -- Find potential HMDB ids within the given mass error window (UTIL)
  - OpenSwathWorkflow -- Complete workflow to run OpenSWATH (UTIL)
  - PeakPickerIterative -- Finds mass spectrometric peaks in profile mass spectra (UTIL)
  - RTAnnotator -- Annotates identification files that are missing the RT field (UTIL)
  - SimpleSearchEngine -- Annotates MS/MS spectra using SimpleSearchEngine (UTIL)
  - TopPerc -- Facilitate input to Percolator and reintegrate (UTIL)

Deprecated tools:
  - DBExporter -- Exports data from an OpenMS database to a file (TOPP)
  - DBImporter -- Imports data to an OpenMS database (TOPP)
  - FeatureFinderRaw -- Determination of peak ratios in LC-MS data (TOPP)
  - SILACAnalyzer -- Determination of peak ratios in LC-MS data (TOPP)

Status changes:
  - PhosphoScoring (UTIL -> TOPP)

Tools with major changes:
  - OpenSWATH now supports MS1 extraction and labelled workflows
  - OpenSWATHWorkflow single binary (high performance integrated workflow)
  - IsobaricAnalyzer now supports TMT 10-plex

General:
  - Removed GSL dependencies
  - Introduced low memory versions of various algorithms
  - OpenMS now offers a single interface for different implementations to access mass spectrometric data
      - in memory
      - on disk with index
      - cached on disc for fast access
    as well as a chainable, low memory sequential processor of MS data (using a separate interface)
  - pyOpenMS now supports python 3.x
  - Refactored AASequence, major speed improvement (~40x) for construction of unmodified sequences

Third party software:
  - Added Fido support
  - Added MS-GF+ support

Changes to the Build System / Package System:
  - Restructured repository layout and build system
  - Added support for Travis CI
  - Simplified pyOpenMS build system
  - Support for Visual Studio 2013


Resolved issues and merged pull requests:
  #644 Fix header macros
  #649 Fix ms numpress
  #651 [INTERNAL,API] Removal of the GSL
  #656 Repository layout restructuring
  #657 [FIX, INTERNAL]
  #658 [FIX] PeptideIndexer crashes on empty idXML (#653)
  #659 [NOP] replaced c like file ending C with cpp
  #660 [FIX] fix Cython 0.20 compatibility issue
  #661 [BUILD,PYOPENMS] simplify pyOpenMS build system
  #662 CMake and docu cleanups w.r.t. to the new layout
  #664 [BUILD] build system fixes / cleanups
  #665 Fix coverity errors
  #666 [FEATURE] ib spectra format export
  #667 [BUILD] improved handling of boost in OpenMS build system
  #668 [NOP] added support for travis-ci to OpenMS
  #669 [FIX] fixed AccurateMassSearch_test
  #673 [FEATURE,FIX] Added min/max values to go-to dialog
  #675 Checker/Test fixes and adds test for CTD writing
  #677 [PYOPENMS] setup.py as minimal as possible + other improvements
  #678 [FIX] fix how swath files are annotated
  #679 [FIX,TEST] fixed OpenSwathDecoyGenerator / MRMDecoy
  #680 [INTERNAL] Feature/CachedMzML fixes
  #684 [FIX] Bugfix for threading issue in MascotGenericFile
  #685 Typo fixes in documentation and licence files
  #688 Fix/file size limit
  #689 [FIX] disable OpenMP again for ILPDCWrapper
  #690 Fix/misc
  #691 further improvements to MGF::load()
  #693 Major speedup of String --> Double conversion
  #694 added missing index file for OMSSA test, which gets recreated when runni...
  #696 [FIX] fix RAM usage when adding dataprocessing to chromatograms
  #697 [FIX] proper usage of map in ControlledVocabulary
  #698 Updates to FeatureFinderIdentification and the ...TraceFitter classes
  #702 Feature/parallel reader
  #703 Feature/aa sequence tpp
  #705 [FIX] Propagate metadata in OpenSwathWorkflow
  #707 [FEATURE] variable stylesheet support for qcml
  #708 [BUILD] fix build system bug
  #711 [FEATURE,BUILD] fix install target
  #713 Fix for pepXML loading bug (#710)
  #715 Feature/pyopenms wrapping improvements neu
  #716 [NOP,TEST] clean up MRMDecoy, add more tests
  #717 fixed 32bit memory limitation of OMSSA by chunking input data
  #718 [FIX] fixed misleading warning ("Removed x peptide identifications...
  #719 [CI,FIX] fix travis contrib clone problems
  #721 [INTERNAL] cleanup of iostream includes
  #722 Feature/mz xml consumer
  #724 Feature/pyopenms mzxml consumer
  #725 Fix/misc
  #726 IDPosteriorErrorProbability fix
  #729 Fix/coverity
  #730 Feature/peak picker sn performance
  #734 Feature/more pyopenms improvements
  #735 [FEATURE] clang warning level
  #737 [FIX] several minor fixes
  #739 Feature/uids fileconverter
  #741 ProteinResolver fix
  #742 svn cleanup
  #743 [FIX] fixed compilation error on vs2013
  #747 Speedup OMSSA-XML parsing and some stats for OMSSA&XTandem
  #749 Feature/python3
  #750 [PYOPENMS,FIX] fixed streampos->long conversion
  #751 [FEATURE] track base name when reading pep.xml files
  #752 [FIX] fixed missing adaption PeptideIdentification::empty()
  #754 [PYOPENMS] changed extra methods on MSSpectrum
  #755 [FIX] fixed shadow warning
  #756 Unity Builds
  #760 [FIX-#618] fix spelling errors in headers
  #761 Feature/header fixes
  #764 [FEATURE] lib superhirn
  #765 Feature/db removal
  #768 [FIX] fixed warnings in CONCEPTS
  #770 [FIX] fixed some clang warnings in stream manipulation
  #771 New warnings
  #773 [BUILD,PYOPENMS] fix pyOpenMS build
  #775 [FIX] typos in the CMake file
  #776 Fix for IDPosteriorErrorProbability on Mascot search results (#740)
  #777 Memory profiling class
  #779 [FIX] replaced DoubleReal and Real by double and float.
  #780 [FIX] fix Swath window estimation
  #781 Fix/open swath fixes
  #784 [FEATURE] fix macosx pyopenms errors
  #785 [FIX] VS2013 compile fixes
  #786 [FEATURE] added openms_add_library function
  #787 [FEATURE,BUILD] move pyOpenMS to src
  #789 small fix to Win install doc for VS2013
  #790 Remove "RT"; and "MZ"; metavalues from PeptideIdentification
  #791 [FIX] forgot writtenDigits fixes in tests VS2013
  #792 [FIX] AASequence refactoring
  #794 Generic Wrapping of R scripts using GenericWrapper
  #797 [NOP,DOC] removed all remaining references to FeatureFinderRaw and SILAC...
  #798 Fix/py open ms testfix
  #799 [DOC] removed migrated pages from doxygen. replaced by link to wiki
  #800 spline interpolation of MS1 spectra
  #801 RTPredict: fixed order of parameters and doc
  #802 [FIX] fixed copy-paste mistake in error message
  #804 [FIX] MRMDecoy: Fix neutral losses for higher charge states
  #805 [PYOPENMS] added getters/setters for MZ and RT in PeptideIdentification....
  #807 cubic spline implementation
  #810 cubic spline interpolation
  #811 [NOP] add better debug information and error handling
  #812 [FIX] per cppcheck
  #813 Fix/openswath
  #814 [FEATURE] ConvertTSVToTraML: Support for SpectraST MRM Transition Lists
  #816 Feature/cached mz ml format change
  #817 [FIX] fix spline derivative for cubic spline
  #819 Feature/custom i rt
  #820 Fix/warnings
  #821 [FIX] suppress clang warnings
  #823 Feature/update numpress
  #824 Fix/coverity
  #826 Feature/funny pictures
  #827 [FIX] fixes export macro warnings
  #831 [FEATURE] fix all gcc warnings and turn warnings into errors
  #832 several pyopenms fixes + updates
  #833 Feature/visibility hidden
  #834 Fix/fix werror
  #835 Fix spline spectrum
  #836 [FIX,TEST] MRMRTNormalizer_test: Windows compatibility
  #838 [FIX] fixed uninitialized pointer warning
  #840 [FIX] fix pyOpenMS test
  #841 [BUILD] disable -Werror by default
  #842 [FIX] fix dereference of iterator
  #843 [FIX] fixes tests failing win debug mode
  #844 [FIX] evaluation at m/z in first package now possible
  #845 [FEATURE] replace String classes with StringUtils
  #846 Fix/fixes from822
  #847 peak boundaries and new cubic splines for PeakPickerHiRes
  #850 [FEATURE] modified tests to reflect X!Tandem SLEDGEHAMMER as default
  #851 Fix and tests for a bug in reading Mascot XML files
  #852 [FIX] fix windows compile error
  #854 [FIX] ConsensusID doesn't sort peptide hits before processing (idXML)
  #855 [FIX] FalseDiscoveryRate "target+decoy"; hits should be considered as targets
  #856 [FEATURE] KNIME package generation updates
  #857 Fix/py open ms fix
  #858 [FEATURE] ~40x speedup for constructions of unmodified AASequence
  #859 Feature/SystemWildMagic
  #863 [BUILD] added test for x!tandem version to enable tests only with newer ...
  #865 Work-around for special modifications in Mascot (fixes #864)
  #866 [FEATURE] git version embedding
  #867 [FIX-#861,DOC] fixed eigen 3.2.1 problems with GammaDistributionFitter
  #868 multiplex filtering
  #869 [FIX] fixed problems with negative sizeof values in CachedMzML
  #870 [FIX,DOC] doxygen 1.8.7 fixes
  #873 [FIX] fixed macosx version query
  #875 Rewrite of 'AASequence::parseString_', increasing robustness of parsing (fixes #818)
  #876 [DOC] added new doc_class_only target
  #880 PeakPickerHiRes peak boundaries fixed
  #881 [FEATURE] mzTab 1.0
  #882 [FEATURE] coding style improvements
  #884 [FIX] Convert XTandem search results into .pepXML by IDFileConverter
  #885 [NOP] added moc files to gitignore
  #888 [FIX-#887] IDFilter errornousely removed peptidhits in multiple run files
  #889 multiplex clustering
  #891 [FIX] converting uniform distributed generators with normal distributions
  #892 Enable loading of some pepXML files that used to cause crashes
  #894 [FEATURE] improved 3rd party lib finding
  #895 [FEATURE] simple search engine
  #896 added scan-polarity filter to FileFilter ...
  #897 (feature for Windows developers) added a small Windows .reg file
  #898 More compact format for MGF files (fixes #890)
  #899 [DOC] some minor documentation addition
  #901 [FIX] fix MS level for DTA file reader
  #902 [FIX,PYOPENMS] fix pyOpenMS after #875
  #903 [FIX] mzXML fix (filterLine, basePeakMz)
  #904 Feature/fix peak boundaries
  #910 [FIX] fixed unity build error introduced in #845
  #911 [FIX] FFCentroided replace exception handling with proper check
  #914 fix index in CubicSpline2d
  #916 IDMapper extension for featureMaps
  #917 AccurateMassSearchEngine annotation of input map (not only mzTab output)
  #919 [FIX] libc++ test fixes
  #920 [FIX] fixed minor problem with knime package generation and cmake versions >2.8.11
  #921 MS1 annotation in TOPPView
  #922 [FIX] build system improvements
  #923 EmpiricalFormula: fix (negative counts were casted away)
  #924 Switch to disable tracking of Git version within OpenMS
  #925 Fix/small docu improvement
  #926 Feature/spellcheck
  #927 PeptideIndexer: support for treating isoleucine/leucine as equivalent (resolves #872)
  #928 Build System
  #929 TextFile feature (skip empty lines) and docu fix
  #930 check for missing peaks
  #931 fix for evaluation at last node
  #936 [FIX] fixed the 'variable' consumption of xslt files for a QcML file.
  #938 [FEATURE] precursor scoring
  #939 [FIX] fix compile error
  #940 coding convention violations in MultiplexClustering fixed
  #943 [FIX,PYOPENMS] fix pyOpenMS after #889
  #944 [FIX,TOOLS] pyopenms parser fix
  #945 [FEATURE] pyopenms wrap improved
  #946 OPENMS_DLLAPI removed from GridBasedClustering
  #947 [FEATURE] FeatureFinderMultiplex
  #949 Fix/xml escape
  #950 Feature/traml heavylight
  #951 [FIX] add setOptions method for FileHandler
  #955 Fix/xml escape
  #958 [FIX] disallow concurrent access to the static PRNG
  #959 Feature/pyopenms copyconstr
  #960 [FEATURE] peptide group label new
  #962 [FIX] QCCalculator now computes TIC only on MS1 spectra (fixes #96)
  #964 [FIX] check for invalid charge ranges in search engine adapters (see #963)
  #965 [FEATURE] tmt 10plex support
  #966 [FEATURE] chaining consumer
  #967 [FEATURE,TEST] mssim more ground truth in id xml
  #968 [FEATURE] export PT value analogous to predicted rt value in TextExporte...
  #969 [FEATURE] add a low memory FileConverter option
  #970 [FEATURE] test if java can be executed
  #972 Fix/file cleanup
  #973 [FIX] validate presence of input file before starting executable
  #977 [FEATURE] replaced pphires ms1_only flag with ms_levels parameter
  #981 Feature/TextExporter_mzML
  #983 [FEATURE] add library check on Windows for correct lib arch
  #984 [NOP] add heavy methyl SILAC labels to unimod.xml
  #985 [FEATURE] bspline support using eol bsplines implementation
  #988 [FIX] simplified EmpiricalFormula
  #990 [FIX,FEATURE] TransformationModelInterpolated readded
  #993 Feature/sort on load (mzML, mzXML)
  #994 fixes mass traces in featureXML output
  #995 fixes CubicSpline2d constructor exceptions
  #996 allow for SplinePackages based on just two data points
  #1000 fixes problems with ">>" generated in nested C++ templates
  #1001 Fix/py open ms test
  #1002 [pyOPENMS] features
  #1003 [FIX] fixes random fails of MSSim_test
  #1006 [FEATURE] enable gui less OpenMS
  #1009 update unimod.xml with newest version from unimod.org
  #1010 [FIX] external code tests updated/fixed
  #1011 [FIX] external project doc
  #1012 [FEATURE] decreased memory footprint of Feature class by up to 44%
  #1014 TOPPView: group separator for mz,rt and int values in 1D and 2D canvas
  #1019 [FIX] fixed unitybuild problem on win32 with eol-bsplines
  #1020 [NOP] updated copyright/license header to 2014
  #1021 Feature/py open ms fixes and wraps
  #1024 sorting mass shifts in FeatureFinderMultiplex
  #1025 Fix/checker fixes
  #1026 additional example in SplineSpectrum test
  #1027 Adapter for Fido (protein inference engine), solves #808
  #1029 [FIX-#184] remove public vector/map inheritance
  #1032 fixes peak boundaries in PeakPickerHiRes (resolves #1022)
  #1034 [FIX] improve set_peaks documentation
  #1035 B-spline interpolation for peak width estimation in MultiplexClustering class
  #1036 [FEATURE,API] Removed template parameter from FeatureMap
  #1037 Fix/ TraML load/store
  #1038 Feature/py open ms wraps
  #1039 Fix/debug fix
  #1040 Fix/spellcheck
  #1044 [FIX:#1043]fixed featureXML reading spectrum_reference as String
  #1045 [FIX] fix compile issue on win32 systems
  #1046 Fix/py open ms wrap
  #1047 [FIX] first probe install path, then the build path for share/OpenMS
  #1048 Feature/peptide hit protein locations
  #1050 Re-added B-spline transformation for non-linear RT alignment in MapAlignerIdentification
  #1051 [FIX] made arguments and functions in BSpline2d const (if possible)
  #1055 [FEATURE] improved purity computation for IsobaricAnalyzer
  #1056 [FIX] UniqueIdGenerator susceptible to identical RNG seeds
  #1057 GenericWrapper doc has minor quirks
  #1058 Feature/openswathwf add
  #1059 Switch to version 2.0
  #1061 FeatureFinderIdentification: documentation, tests, parameter improvements
  #1063 Fix/accession nr
  #1065 PeakPickerHiRes docu updated
  #1067 Testing/mzid
  #1069 Fix and test for issue #1068 (bug in "AASequence::operator<" involving N-terminal modifications)
  #1070 removing zeros in profile data caused by Thermo bug
  #1072 PeakPickerHiRes: disable spacing constraints for chromatograms (fixes #1060)
  #1074 'intensity weighted mean'; averaging added to ProteinQuantifier, solves #830
  #1076 Adapter for MS-GF+ search engine
  #1077 [TESTING] download and add MSGFPlus in travis-ci
  #1078 [FEATURE] export aabefore and aaafter in peptideindexer
  #1079 Linear extrapolation (and other options) for B-spline transformation
  #1080 [NOP] refactored PeptideHit protein accession extraction to true member
  #1082 [NOP] removed index file as these are recreated by MSGF+ anyways
  #1083 Feature/mz tab fixes
  #1084 [FIX] compile fixes
  #1086 Update (indistinguishable) protein groups when filtering protein identifications (fixes #748)
  #1087 centroided input data for FeatureFinderMultiplex
  #1088 Fix FileConverter's "write_mzML_index" flag
  #1089 Fix/mzid
  #1090 Enable mzIdentML input in IDFileConverter
  #1091 Feature/mz tab cleanup
  #1092 [NOP] removed unnecessary index files
  #1094 [FIX] fixed small bugs preventing a build on windows
  #1097 [FIX] consistent use of wildmagic
  #1098 Revert "[FIX] consistent use of wildmagic"
  #1099 [FIX,BUILD] fix Windows build
  #1100 Fix/windows fix
  #1101 optimisation for knockout searches in FeatureFinderMultiplex
  #1102 Fix/fix spellcheck
  #1104 [FIX] fix compile warning from unused variables
  #1108 [FIX] fix compile warnings and increase QT min version to 4.6
  #1109 [FIX] removed support for multiple id formats in tools without
  #1115 fix some windows compile warnings
  #1116 fix segfaults in XTandemXMLFile and IsobaricChannelExtractor
  #1118 Feature/swath window loader
  #1121 [FIX] some VC 2013 static tests fixed
  #1122 Fix PeakPicker Wavelet
  #1123 [FEATURE] remove PeakType template argument from FeatureFinder
  #1124 [NOP] addendum to #1123
  #1125 optimisations in FeatureFinderMultiplex
  #1126 [FIX] intermediate fix for win32 systems
  #1127 [FEATURE] create uncrustify branch
  #1128 Fix/RT meta value related bug, removed unused comment
  #1131 Make BuildSystem's LibCheck fail-safe
  #1135 Fix/ams mz tab export
  #1136 [NOP] uncrustified
  #1137 [FIX] added -b option to create new branch
  #1140 [FIX] fixed bugs in AScore implementation and added deisotoping as
  #1141 Fix AccurateMassSearch and visualization
  #1145 Fix/spellchecks
  #1147 Fix/copyright update
  #1150 Added PhosphoScoring tool to TOPP documentation
  #1151 Changelog 2.0
  #1152 [FIX,PYOPENMS] fix and adopt pyOpenMS
  #1153 minor amendmend to last fix (better console output)
  #1154 [TEST] fix test
  #1156 [FIX-#618] fix spelling errors
  #1157 [NOP] correct version in LICENSE file
  #1158 [FIX] make identifier of multiple identification runs unique
  #1161 pyOpenMS 2.0 features
  #1162 [FIX] fixed study variable index start at 1. Added global identifiert to
  #1164 [FIX] pepXML does on some occassion contain very small fixed
  #1165 Added minimal test cases for checker.php Missing test errors
  #1169 [FIX] fixed segfault if searchparam requested on empty proteinids
  #1170 [FIX,TEST] FidoAdapter test
  #1172 [FIX] fix for the write out of mzid
  #1173 [FIX] changed path String parameter to input files
  #1174 [TRAVIS] added Fido executables and adapted to new directory structure
  #1175 [FEATURE] add ConsensusMap push_back
  #1176 [BUILD] added support for new thirdparty executables in KNIME
  #1179 [FIX] added missing option to apply e-value filtering
  #1180 [FIX] fix toolnames for KNIME packaging
  #1181 fixed minor typo in error message
  #1184 [FIX] we decided to add the missing struct mapping file and in the
  #1185 [FIX] added missing elements and spike ins
  #1186 Fix/docu qc mzid
  #1187 [FIX] AMS: export observed-Mass in mzTab as well
  #1188 [Build] Added support for new third party binaries for dmg packaging. Adapted Li...
  #1189 Feature/sn
  #1190 [TEST] fix test
  #1192 [FIX] HMDB: removed duplicates introduced by including spike ins
  #1194 [NOP] removed deprecated qc toppas workflow
  #1195 [STYLE] Changed header guards mentioned by checker.php
  #1196 [FIX] XTandemAdapter added option to disable isotope error flag
  #1198 [TEST] fix
  #1199 [TEST,FIX] changing the order of the test fixes the issue
  #1201 Fix/lp wrapper param file
  #1203 [TEST,FIX] set reasonable comparison tolerance
  #1204 Removes debug code from FeatureFinderMultiplex
  #1206 [TEST] fix test error
  #1212 [FIX] and/or extension to IDFilter: Added support for old target_decoy user param in decoy filtering.
  #1213 [DOC] improve linux install doc
  #1215 [FIX] export AMS result as valid mzTab
  #1218 [FIX] consistent use of wildmagic: TransformationModelLinear
  #1219 [FIX] Map index stored as meta value in peptide identification
  #1220 change parameter ranges in FeatureFinderMultiplex
  #1224 updated KNIME license
  #1225 [FIX][TEST] Fido replacing scores
  #1226 Ammend to pull request #1212
  #1228 [FIX, PYOPENMS] fixed pxd file
  #1229 [DOC] merged License.txt and LICENSE for more complete description
  #1230 Updated ACTIVE_MAINTAINERS with people commiting, starting in 2012. Remo...
  #1231 Added Deuterium and Tritium to Elements.xml, as LIPIDMAPS contains sum f...
  #1232 Fix amt
  #1237 [FIX] minimum value for max_length should be 0 not -Inf
  #1240 [FIX] Fix/id filter blacklist
  #1242 Fix amt
  #1243 fixes INIUpdater test
  #1246 Updated problematic FidoAdapter test (fixes #1171)
  #1247 [FIX] added missing function
  #1248 [FIX, PYOPENMS] ammend to last commit
  #1249 Documentation improvements (and minor fixes)
  #1250 Another FidoAdapter test fix
  #1253 [FIX] IsobaricAnalyzer: set charge states of consensus features
  #1254 [DOC,FIX] Updated CHANGELOG, changelog_helper.sh
  #1256 Fix MSGFPlusAdapter running in TOPPAS (mzid output)
  #1257 Clean-up of UTILS documentation
  #1261 [KNIME] adapted parameter naming for FidoAdapter in KNIME
  #1262 IDFilter reports empty results
  #1263 [FIX] moved TopPerc to UTILS and changed experimental status of MSGFPlus
  #1266 [FIX] ammend to last commit
  #1267 [FIX] fix conversion from Feature with Masstraces to MSExperiment
  #1269 IsobaricAnalyzer: documentation, warning fix
  #1270 [FIX] lexical cast is discouraged. Use of build in functions.
  #1273 [FIX][BUILD] Fixes linking issue with boost in UTILS #1272
  #1275 [FEATURE] [FIX] mass trace RT spacing
  #1283 [PYOPENMS] Better PepXMLFile write support
  #1284 [FIX] KNIME execution of MSGFPlusAdapter
  #1286 [FIX] set low memory log type correctly
  #1290 [FIX, PYOPENMS] fix python binding for MassTrace
  #1305 [FIX] Fix/id mapper statistics
  #1307 remove OS X specific code for opening folders
  #1309 [FIX] Ammend to #1284
  #1315 sync develop additions

-------------------------------------------------------------------------------------------
----                                OpenMS 1.11.1  (released 11/2013)                  ----
-------------------------------------------------------------------------------------------
Release date: November 2013

OpenMS 1.11.1 is a bugfix release resolving the following issues with OpenMS 1.11:

TOPPAS:
- fixed bug that caused TOPPAS to crash when a connection between nodes was added under certain circumstances

TOPP:
- XMLValidator can now be used on mzML files
- fixed bug in MSSimulator/EnzymaticDigestion where amino acid "U" was leading to crash
- fixed some problems with protein modifications in MascotAdapterOnline
- fixed potential problems of TOPP help screens on small screens / small terminal windows

Build system:
- fixed issues with CMake 2.8.12
- fixed potential clang compile errors

General:
- fixed issues with MIME types in KNIME

Resolved issues:
  #606 TOPPAS crashes during creation of certain edges.
  #609 MascotAdapterOnline: Problems with modifications
  #614 Amino acid "U" leads to crash in MSSimulator/EnzymaticDigestion
  #629 OpenMS is incompatible with CMake 2.8.12
  #630 Knime mime.types file should have lower case mime type names
  #633 ConsoleUtils::breakString triggers uncaught exception if terminal size is too small

------------------------------------------------------------------------------------------
----                                  OpenMS 1.11                                     ----
------------------------------------------------------------------------------------------
Release date: August 2013

OpenMS 1.11 is the first release with fully integrated Python bindings (termed pyOpenMS).
For further details, please refer to https://pypi.python.org/pypi/pyopenms

File formats:
- QcML support
- pepXML exported from Mascot (added support)
- mzTab updated to 1.0RC3
- ParamXML updated to v 1.6.2
- support for CTD schema 0.3
- full support of sourceFile tag in mzML (all source files are written, SHA1 support)

TOPPView:
- handle .mzML file with mixed spectra and chromatograms (prefer spectra)
- chromatograms of all types can be displayed (not just SRM)
- link to documentation and webpage fixed
- fix a segfault when loading empty chromatograms into TOPPView

TOPPAS:
- link to documentation and webpage fixed

TOPP tools:
- MODIFIED:
  - FeatureLinkerUnlabeledQT: performance (speed and memory) improvement
  - FeatureLinkerUnlabeled: performance (memory) improvement (now constant in number of input maps)
  - MapAlignerPoseClustering: performance (memory) improvement (now constant in number of input maps)
  - EICExtractor: critical bugfix if the input map was not sorted
  - PeptideIndexer: by default now demands that the peptide is fully tryptic ("-enzyme:specificity none" restores the old behavior)
  - FileFilter: filter MS2 spectra by consensus map feature overlap, collision energy, isolation window width
  - ProteinResolver: documentation and interface improvements
  - QCCalculator/QCEmbedder/QCExtractor: multiple improvements
  - WindowMower: speed improvement (movetype either slide or jump [faster])
- ADDED
  - AccurateMassSearch: AccurateMassSearch assembles metabolite features from singleton mass traces.
  - IsobaricAnalyzer: Extracts and normalizes isobaric labeling information from an MS experiment. This merges the previous TMTAnalyzer and ITRAQAnalyzer functionality
  - QCExtractor: Extracts a table attachment to a given qc parameter
  - QCImporter: Embed tables or pictures in QcML

General:
- Python bindings allow full access to the OpenMS API from Python
- TOPPTools now support passing of all parameters on the command line (use --helphelp)
- Better chromatogram support (for NoiseFilterGaussian, NoiseFilterSGolay, PeakPickerHiRes)

Search engine support:
- Mascot 2.4 is now supported
- OMSSAAdapter with improved memory footprint
- N-terminal modifications work now with X!Tandem

Changes to the Build System / Package System:
- shared linking works for all contrib packages with automated detection using CMake find modules
- upgrade of xerces to version 3.1.1
- upgrade of libsvm to version 3.12

Development:
- public inheritance from std::vector and std::set has been reduced in the
  OpenMS codebase (removed from ConsensusFeature, FeatureMap, ConsensusMap,
  MSExperiment)
- addition of the OpenMS/INTERFACES folder which contains proposed OpenMS
  interfaces for reading/writing spectra

Deprecated:
- TMTAnalyzer, ITRAQAnalyzer -> please use IsobaricAnalyzer instead
- Several functions provided by std::vector in the MSSpectrum interface are now
  deprecated (e.g. push_back, reserve etc.)

Resolved issues:
  #120	Improve visual representation of edges
  #151	Optimize time/memory efficiency of critical tools/algorithms
  #184	Some OpenMS classes are derived from std::vector
  #309	FileConverter puts incorrect/incomplete information in <sourceFile>
  #343	OpenMS build system should allow searching for contrib libs also in system paths (e.g., /opt/local/..)
  #382	Excessive memory usage by MapAligners and FeatureLinkers
  #398	INIFileEditor doesn't save modified values if still in edit mode
  #457	Use system libraries instead of contrib
  #465	"-debug" option in TOPP tools doesn't show LOG_DEBUG messages
  #497	Non-intuitive way to edit parameters in TOPPView/TOPPAS/INIFileEditor
  #516	TOPPAS: "Refresh parameters" complains if no input files are present
  #517	MSQuantification::load declared but not implemented
  #519	Merge ITRAQAnalyzer and TMTAnalyzer
  #520	Support linking against shared libs
  #521	Upgrade contrib libsvm
  #522	Make parameters from subsections addressable from command line
  #523	Link to OpenMS website from within TOPPAS/TOPPView broken
  #524	PeptideIndexer does not honor cleavage sites
  #525	EICExtractor will report wrong intensities if input map is not sorted
  #527	pyOpenMS compile issue with clang
  #529	Strange naming of TextExporter parameters
  #531	Upgrade xerces-c version in contrib to 3.1.1
  #533	pyOpenMS
  #534	MascotAdapterOnline does not support Mascot 2.4
  #535	mzML with Spectra and Chromatograms
  #536	MascotAdapterOnline SSL and Mascot 2.4
  #537	Invalid Doxygen XML Files
  #540	IsobaricAnalyzer
  #541	AccurateMassSearch
  #542	TOPPView: switch to 3D view should pick the data layer automatically
  #544	featureXML version at 1.4 while 1.6 is the current version
  #549	Problems converting Mascot XML to idXML
  #552	pyOpenMS build system
  #553	TOPPView's "Apply TOPP tool" functionality is broken
  #554	FeatureLinkerUnlabeled(QT) - speed/memory enhancements
  #556	Setting parameter may not take effect
  #557	XTandemAdapter/mz-out scramble
  #562	cmake doesn't check for MSBuild.exe location on Windows
  #565	XTandemAdapter fails to add terminal modifications correctly to X!Tandem search
  #569	Segfault of IDEvaluator and IDEvaluatorGUI
  #570	FeatureLinkerUnlabeledQT regression
  #574	Update ParamXMLHandler to support v1.6.2 of Param schema
  #575	Upgrade TOPPBase's CTD support to new version of CTD schema
  #576	Cython 0.19 does not compile current pyOpenMS
  #578	Add qcML CV terms
  #580	XTandemAdapter finds non-tryptic peptides although cleavage rule is set to "[RK]|{P}"
  #582	Compile error with Boost 1.46
  #583	MascotAdapterOnline with Mascot 2.4.0 may never finish
  #584	FileFilter parameter -mz (mz range to extract) applies to all MS levels and not to a specified level
  #586	ModificationsDB_test relies on raw memory addresses
  #587	MascotAdapterOnline does not support SSL connections
  #588	MascotAdapterOnline does not support connections to public MatrixScience Mascot instance
  #591	Detection of MGF format via file content fails on our own files
  #593	Parameter default of 'tab' will be returned as single space
  #598  SILACAnalyzer (no label) crash
  #603  TOPPView: showing peptide annotations of feature maps also shows feature indexes

------------------------------------------------------------------------------------------
----                                  OpenMS 1.10                                     ----
------------------------------------------------------------------------------------------
Release date: March 2013

OpenMS 1.10 is the first release integrated into KNIME (www.knime.org).
To use OpenMS in KNIME please refer to the www.OpenMS.de for additional information.

File formats:
- TraML 1.0.0 support
- Initial mzQuantML, mzIdentML and mzTab support (not fully supported)

TOPPView:
- Concurrent zoom
- SRM data visualization

New tools:
- Superhirn
- OpenSWATH
- QCCalculator
- IDRipper
- FeatureFinderMetabo
- IDEvaluation
- RNPxl

General:
- Better chromatogram support
- Decoy strings can now be prepended
- Filter modified peptides
- Many memory and speed improvements
- TMT-6plex support
- EDTA conversion from feature and consensusXML in FileConverter
- Filtering of MS2 spectra by identifications

Search engine support:
- MyriMatch adapter

Changes to the Build System / Package System:
- Cpplint coding convention check integrated into build system
- Integration of OMSSA search engine in Windows and Mac installers
- Integration of X!Tandem search engine in Windows and Mac installers
- Integration of MyriMatch search engine in Windows and Mac installers

Development:
- Style corrections of the OpenMS source base using uncrustify

Deprecated:
- Conversion of Sequest files in IDFileConverter

Resolved issues:
	#513	Commented out the functionality of smartFileNames_() (not mature enough for the 1.10 release)
	#508	allow free columns for TSV
	#473	change in/out types again to csv
	#507	TOPPDocumenter now expects the path to the executables and can generate doc for TOPPView/TOPPAS on mac osx
	#506	added custom info.plist containing the path to OMSSA/XTandem for the GUI tools
	#505	goto dialogs now act with error tolerance
	#504	Fixed XTandemXMLFile loading when no encoding is given by XTandemXML file by enforcing ISO-Latin-1 (default would be utf-8, breaking the aminoacid sequence readin). Introduced enforceEncoding(encoding) to XMLFile.
	#316	SpectraTreeTab is not cleaned up when last layer is deleted
	#283	TOPPView: Scan view widget does not clear after closing last file
	#379	MapAlignerPoseClustering: -reference:index has no effect
	#384	replace zip libraries with The Boost Iostreams Library (already in contrib)
	#280	IonizationSimulation_test can not be compiled with OpenMP support on Mac OS X	(Unit) Tests
	#368	Check Example pipelines and tutorials if they still contain the Tools using the type parameters
	#341	Move IMS Mass Decomposition Code to OpenMS and remove IMS from contrib
	#330	Remove static references to 10.5 SDK in OpenMS and contrib builds
	#135	Remove temporary files after completion
	#301	IDExtractor has no documentation
	#78		Write generic Nightly Testing Script
	#355	Adapt documentation to the changes in the contrib handling of the build system
	#348	Update TOPP tool names in documentation
	#383	iTRAQ isotope correction & simulation broken for 8plex
	#333	CMake returning incorrect configurations.
	#378	Intensity issue for simulation of MS2 signals
	#264	PrecursorIonSelector crashs (SegFault) with minimal input
	#322	PeakPicker (wavelet) writes lots of "dataProcessing" junk to mzML file
	#327	Feature width not stored in featureXML
	#372	Calculation of rank correlation coefficient buggy
	#376	Command line parser does not recognize --help and --helphelp
	#374	IonizationSimulation takes ages to complete on very high abundance peptides
	#371	FileFilter should support filtering by meta values
	#359	Remove type argument from SpectrumFilter
	#346	Implement mechanism to convert pre1.9 toppas workflows to 1.9 workflows
	#345	Implement mechanism to convert pre1.9 ini files to 1.9 workflows
	#212	Nicer formatting of parameter listings in documentation
	#356	PeakPickerWavelet fails for broad peaks
	#332	TOPPAS: QWebView for downloading pipelines does not work behind proxy
	#366	SILACLabeler should adjust all channels to have the same RT elution profiles
	#365	Sampling of RT parameters in RTSimulation can produces abnormal RT parameters
	#364	Improve handling of user input while downloading workflows from the online repository
	#363	TOPP test need to define their dependencies to avoid wrong execution
	#360	Remove type argument from FeatureFinder
	#357	IDPosteriorError Prob crashes with small number of peptides
	#354	Adapt documentation to the changes in the contrib handling of the build system
	#344	remove TOPPBase type argument from MSSimulator
	#347	Contaminant simulation might produce wrong masses when used in unintended way
	#41		AndiMS for 32/64bit Windows and 64bit Linux.
	#326	PepXMLFile: use RT of MS2 spectra for peptide RT
	#321	Update Seqan to 1.3	Build System
	#331	TOPPAS: Active tab changes all the time under MacOSX (10.6 and 10.7)
	#106	Export for Workflows as image
	#325	No HTML for Internal FAQ
	#324	DecoyDatabase should support shuffling and contaminants	TOPP
	#323	MapAligner -apply_given_trafo's "invert" option only works from commandline	TOPP
	#209	Reading Bruker XMassFile failes with invalid DateTime String
	#236	TOPP tool API change will crash existing TOPPAS pipelines
	#282	TOPPAS updateParameters() might create invalid Pipeline
	#298	"Open in TOPPView" broken for MacOSX
	#320	TOPPAS Workflows should support a short documentation
	#318	FuzzyStringComparator::compareLines_ throws exception on gcc-4.6
	#317	ostream::operator<< for MSSpectrum is not working
	#314	Crash when selecting empty window
	#227	TOPPAS tmp directory not multi-user friendly
	#178	Warn if merger node is followed by a tool for single files, not lists
	#313	MascotAdapterOnline does not support Mascot 2.3
	#312	FilterFilter should support filtering by precursor charge
	#226	Specific isotopes in ElementsDB are generated with wrong masses
	#308	AASequence(iterator, iterator) constructor is invalid, since it ignores terminal modifications
	#305	TOPPView fails while opening mzML with intensities stored in an int32 array
	#234	File forwarding/merging broken
	#303	TOPPAS, TOPPView and ExecutePipeline: looking for TOPP tools
	#302	Simulator should support picked peak Ground Truth
	#300	Allow input node recycling	TOPPAS	closed	fixed
	#299	Enable automatic static code analysis of OpenMS using cppcheck
	#205	TOPPAS crashes
	#210	TOPPAS Merger nodes are buggy
	#259	Resume button broken
	#43		Discuss overhaul of OpenMS web site and possible migration to CMS	Website, FAQs, Screencasts
	#297	Simulation: Ionization does not consider n-term to carry charge
	#295	Split OpenMS library in two or more parts
	#296	PeptideIndexer might keep 1 old ProteinAccession

------------------------------------------------------------------------------------------
----                                  OpenMS 1.9                                      ----
------------------------------------------------------------------------------------------
Release date: February 2012

OpenMS 1.9 has some major changes in TOPP tool names and usage. Therefore all .ini files
for "typed" TOPP tools (i.e. those with a "type" parameter) built with OpenMS 1.8 and below
are incompatible! To fix your old .ini and .toppas files use the new
INIUpdater tool (see its documentation and the TOPP documentation in general).

OpenMS 1.9 removed support for Mac OS X 10.5.

Documentation:
- new Quickstart tutorial
- dedicated and reworked TOPPAS tutorial

TOPPView improvements:
-MODIFIED:
  - ConsensusFeatures can now be colored using MetaValues
  - better grid line drawing/calculation, extracted AxisPainter class
  - IdentificationView:
    - added automatic labeling with peptide fragment sequence
    - theoretical spectrum is now hidden by default (labeling contains relevant information for most use cases)
    - automatic zoom to measured MS2 data range

TOPPAS improvements:
	- TOPPAS allows for interactive download of preconfigured TOPPAS pipelines from OpenMS homepage
	- "Recycling" mode for nodes, useful for database input files (see docu for details)
- more flexible pipeline design for Merger nodes
- Merger nodes (merge, merge all) renamed to "Merge" (one round) and "Collect" (all rounds)


TOPP tools:
- ADDED:
  - MapStatistics: statistics for low level quality control
  - EICExtractor: quantify known RT, m/z locations in one or many LC/MS maps and align them
  - MassTraceExtractor: annotate mass traces in centroided LC/MS maps - useful for metabolomics and top-down proteomics (use FeatureFinder tools for peptides)
  - FeatureFinderRaw: feature finding on raw data
	- FeatureFinderMetabo: feature finding for metabolites
  - IDConflictResolver: resolve ambiguous annotations of features with peptide identifications
- MODIFIED:
  - FeatureFinder: split into FeatureFinderMRM, FeatureFinderCentroided, FeatureFinderIsotopeWavelet
  - FeatureLinker: split into FeatureLinkerLabeled, FeatureLinkerUnlabeled, FeatureLinkerUnlabeledQT
  - FeatureLinker tools remove unneeded data after loading featureXML files to conserve memory
  - MapAligner: split into MapAlignerIdentification, MapAlignerPoseClustering, MapAlignerSpectrum, and MapRTTransformer
  - model parameters of MapAligner tools are now set in the INI file
  - MapAlignerIdentification: don't fail if parameter "min_run_occur" is set too high, warn and use possible maximum instead
  - NoiseFilter: split into NoiseFilterGaussian and NoiseFilterSGolay
  - PeakPicker: split into PeakPickerWavelet and PeakPickerHiRes
  - PILISModel: split into PILISModelCV, PILISModelTrainer, and PILISSpectraGenerator
  - MascotAdapterOnline: now supports Mascot 2.3 servers
  - ProteinQuantifier: added support for writing idXML (suitable for export to mzTab)
  - IDFileConverter: when reading pepXML, fail if the requested experiment (parameters "mz_file"/"mz_name") could not be found in the file
- REMOVED:
  - AndiMS/NetCDF is no longer supported on any platform
  - removed IDDecoyProbability tool

UTIL tools:
- ADDED:
  - INIUpdater: update INI and TOPPAS files
  - TransformationEvaluation: evaluate a (RT) transformation by applying it to a range of values
- REMOVED:
  - CaapConvert
  - UniqueIdAssigner
  - HistView

Changes to the Build System:
	- TOPPAS now requires Qt's Webkit library
	- Use CMAKE_BUILD_TYPE instead of OPENMS_BUILD_TYPE (removed)
	- Use CMAKE_FIND_ROOT_PATH instead of CONTRIB_CUSTOM_DIR (deprecated)
  - Removed AndiMS, NetCDF and dependencies
	- Removed dependency to imslib, relevant classes were moved directly to OpenMS/CHEMISTRY/MASSDECOMPOSITION/IMS
- OpenMS now supports ctests functionality for optimized and parallel testing (see ticket #363)

Fixed Issues: (see also http://sourceforge.net/apps/trac/open-ms/report)
	#341 	Move IMS Mass Decomposition Code to OpenMS and remove IMS from contrib
	#330 	Remove static references to 10.5 SDK in OpenMS and contrib builds
	#301 	IDExtractor has no documentation
	#78 	Write generic Nightly Testing Script
	#355 	Adapt documentation to the changes in the contrib handling of the build system
	#348 	Update TOPP tool names in documentation
	#333 	CMake returning incorrect configurations
	#264 	PrecursorIonSelector crashs (SegFault) with minimal input
	#280	IonizationSimulation_test can not be compiled with OpenMP support on Mac OS X
	#322 	PeakPicker (wavelet) writes lots of "dataProcessing" junk to mzML file
	#327 	Feature width not stored in featureXML
	#372 	Calculation of rank correlation coefficient buggy
	#376 	Command line parser does not recognize --help and --helphelp
	#371 	FileFilter should support filtering by meta values
	#359 	Remove type argument from SpectrumFilter
	#346 	Implement mechanism to convert pre1.9 toppas workflows to 1.9 workflows
	#345 	Implement mechanism to convert pre1.9 ini files to 1.9 workflows
	#212 	Nicer formatting of parameter listings in documentation
	#356 	PeakPickerWavelet fails for broad peaks
	#363 	TOPP test need to define their dependencies to avoid wrong execution
	#360 	Remove type argument from FeatureFinder
	#357 	IDPosteriorErrorProb crashes with small number of peptides
	#354 	Adapt documentation to the changes in the contrib handling of the build system
	#41 	AndiMS for 32/64bit Windows and 64bit Linux..
	#326 	PepXMLFile: use RT of MS2 spectra for peptide RT
	#321 	Update to Seqan 1.3
	#324 	DecoyDatabase should support shuffling and contaminants
	#323 	MapAligner -apply_given_trafo's "invert" option only works from commandline
	#209 	Reading Bruker XMassFile failes with invalid DateTime String
	#236 	TOPP tool API change will crash existing TOPPAS pipelines
	#318 	FuzzyStringComparator::compareLines_ throws exception on gcc-4.6
	#317 	ostream::operator<< for MSSpectrum is not working
	#297 	Simulation: Ionization does not consider n-term to carry charge
	#383 	Simulation: iTRAQ isotope correction & simulation broken for 8plex
	#378 	Simulation: Intensity issue for simulation of MS2 signals
	#374 	Simulation: IonizationSimulation takes ages to complete on very high abundance peptides
	#366 	Simulation: SILACLabeler should adjust all channels to have the same RT elution profiles
	#365 	Simulation: Sampling of RT parameters in RTSimulation can produces abnormal RT parameters
	#344 	Simulation: remove TOPPBase type argument from MSSimulator
	#347 	Simulation: Contaminant simulation might produce wrong masses when used in unintended way
	#303 	TOPPAS, TOPPView and ExecutePipeline: looking for TOPP tools
	#305 	TOPPView fails while opening mzML with intensities stored in an int32 array
	#314 	TOPPView: Crash when selecting empty window
	#205 	TOPPAS crashes
	#227 	TOPPAS: tmp directory not multi-user friendly
	#282 	TOPPAS: updateParameters() might create invalid Pipeline
	#332 	TOPPAS: QWebView for downloading pipelines does not work behind proxy
	#135 	TOPPAS: Remove temporary files after completion
	#320 	TOPPAS: Workflows should support a short documentation
	#298 	TOPPAS: "Open in TOPPView" broken for MacOSX
	#106 	TOPPAS: Export for Workflows as image
	#364 	TOPPAS: Improve handling of user input while downloading workflows from the online repository
	#331 	TOPPAS: Active tab changes all the time under MacOSX (10.6 and 10.7)
	#210 	TOPPAS: Merger nodes are buggy
	#259 	TOPPAS: Resume button broken
	#300 	TOPPAS: Allow input node recycling
	#234 	TOPPAS: File forwarding/merging broken
	#178 	TOPPAS: Warn if merger node is followed by a tool for single files, not lists
	#313 	MascotAdapterOnline does not support Mascot 2.3
	#312 	FilterFilter should support filtering by precursor charge
	#226 	Specific isotopes in ElementsDB are generated with wrong masses
	#308 	AASequence(iterator, iterator) constructor is invalid, since it ignores terminal modifications
	#302 	Simulator should support picked peak Ground Truth
	#299 	Enable automatic static code analysis of OpenMS using cppcheck
	#43 	Discuss overhaul of OpenMS web site and possible migration to CMS
	#295 	Split OpenMS library in two or more parts
	#296 	PeptideIndexer might keep 1 old ProteinAccession
	#379  MapAlignerPoseClustering: -reference:index has no effect


Detailed list of changes to specific OpenMS classes:
- NEW:
	- compose_f_gx_hy_t (from imslib)
	- compose_f_gx_t (from imslib)
	- IMSAlphabet (from imslib)
	- IMSAlphabetParser (from imslib)
	- IMSAlphabetTextParser (from imslib)
	- IMSElement (from imslib)
	- IMSIsotopeDistribution (from imslib)
	- IntegerMassDecomposer (from imslib)
	- MassDecomposer (from imslib)
	- RealMassDecomposer (from imslib)
	- Weights (from imslib)
  - sum/mean/median functions added to header "StatisticFunctions"
  - PeptideAndProteinQuant: contains quantification code formerly included in ProteinQuantifier (TOPP tool)
- MODIFIED:
  - AASequence: removed AASequence(ConstIterator, ConstIterator) constructor, since it ignored Terminal Modifications; since there was no way to enable correct construction from two Iterators, we removed it
  - MapAlignmentAlgorithmIdentification: don't fail (exception: InvalidParameter) if value for "min_run_occur" is too high, warn and use possible maximum instead
  - MSSimulator: "type" parameter moved to "MSSim:Labeling:type"
  - Param: added new command line parser with improved functionality
  - PepXMLFile:
    - added reading support for pepXML version 1.17
    - set RT's of peptide identifications based on MS2 spectra, not the MS1 precursors as before (flag "use_precursor_rt" switches to the old behavior)
    - fail with ParseError if a requested experiment could not be found in a pepXML file
  - ProtXMLFile: set score type for peptides
  - TOPPBase: added methods to turn Param objects into command line parameters
  - TransformationModel: simplified handling of parameters
  - TransformationModelBSpline: new option to distribute breakpoints evenly at data quantiles (instead of uniformly over the data range)
  - lots more... too much to list



------------------------------------------------------------------------------------------
----                                  OpenMS 1.8                                      ----
------------------------------------------------------------------------------------------

TOPP tools:
- MODIFIED:
  - MapAligner: separated data extraction from transformation modelling - this allows to combine different algorithms and models; new option "invert"; reworked parameters (please see the MapAligner documentation and update your INI files)
  - FeatureLinker: now able to link consensus maps; added new experimental algorithm "unabeled_qt"; improved quality calculation in "unlabeled" algorithm
  - IDMapper, FeatureLinker ("unlabeled"/"unlabeled_qt" algorithms): now consider charge states by default (use parameter "ignore_charge" if you want to avoid this)
  - FileInfo: improved formatting of output
  - TextExporter: unified output formats
  - FileConverter: added conversion to consensusXML
  - ProteinQuantifier: redefined meaning of parameter combination "top 0"/"consensus:fix_peptides"
  - ITRAQAnalyzer: isotope corrected quantitation result is written to "-out" instead of the uncorrected values
  - GenericWrapper: now supports arbitrary external programs, when a .ttd file is present (see <OpenMS>/share/OpenMS/TOOLS/EXTERNAL)

UTIL tools:

TOPPView improvements:
- NEW:
  - Identification View (load idXML through Tools->annotate with identifications)
  - 1D view now supports vector graphics export when saving an image
  - Peaks in 2D view are drawn as circles at a high zoom level
  - TOPPAS pipelines can be edited and run directly from TOPPView

TOPPAS improvements:
- MODIFIED:
  - improved stability when using longer filenames
  - minor fixes (see bug tickets below)

OpenMS library improvements:
- Stability and consistency fixes mostly (see bug tickets below)

Changes to the Build System:
- minor only


Fixed Issues:
#277 	Crash upon annotation with idXML
#271 	Filename generation in TOPPAS broken
#278 	TOPP tools update only values from INI files, not restrictions
#273 	TOPPAS appends an extra "toppas" when saving files with uppercase TOPPAS extension
#272 	TOPPAS doesn't update the tab title after saving a new pipeline
#261 	ProteinQuantifier: handling of mod. peptides during protein quantification
#153 	"Unlabeled" FeatureLinker produces quality values that make no sense
#220 	TOPPAS: mzML.gz files are not recognized as correct input
#260 	InclusionExclusionListCreator creates invalid lists for Thermo instruments
#269 	OMSSAAdapter crashes when run from directory containing spaces
#267 	bug in StablePairfinder (distances)
#266 	TOPPAS "store" button for vertex' INI files always writes default INI
#129 	TOPPAS: Allow opening files in one layer
#105 	TOPPAS: Split TOPPAS.ini into Resource and Workflow files
#262 	PrecursorIonSelector handles input/output arguments incorrectly
#100 	TOPPView memory consumption high when copying data
#257 	CLang++ crashes with "SCEVAddRecExpr operand is not loop-invariant!" on EnzymaticDigestion
#233 	TOPPView's updateLayer does not reload all data
#247 	TOPPView: crashes if file is deleted while opened
#66 	"Tools -> Go to" coordinates should default to current view
#239 	seg. fault when loading featureXML into TOPPView from the wrong context
#221 	TOPPView: when loading a new layer, the zoom should not reset
#222 	IDMapper should support mapping charge-matched entities only
#255 	TOPPView's Projection is showing only single peaks at high zoom
#253 	TOPP tools should be able to write their type into ini file, without knowing it a priori
#252 	OMSSAAdapter crashes when v2.1.7 and 'precursor_mass_tolerance_unit_ppm' are used
#251 	XTandem Adapter ignores "no_refinement" flag
#198 	add Proteowizward to Windows binary installer
#246 	TOPPView: Update Layer broken
#149 	Support external tools not derived from TOPPBase
#245 	PeptideIndexer fails on ambiguous AA's
#244 	merging by Precursor in SpectraMerger
#242 	Protein coverage should be reported
#237 	RT corrections via BSpline transformation is unreliable for sparse regions (e.g. borders and extrapolation)
#235 	TOPPAS input file name lists should be sorted
#231 	FeatureFinder has faulty Averagine model
#229 	Digestor UTIL cannot write FASTA output
#27 	generate publication ready figures in SVG format - 1D view
#215 	FeatureFinder crashes with Segmentation fault
#213 	TOPPView crashs when loading mzML and featureXML
#224 	PepXMLFile produces invalid files (mod_aminoacid_mass position is 1-based)
#225 	msInspect pepXML parser can not handle OpenMS pepXML due to massdiff attribute
#223 	TOPPAS restores wrong parameter name when deleting an input/output edge
#217 	Caching in LogStream is not thread safe
#218 	FF should work on non-sorted data, but gracefully exit on negative m/z values
#214 	MapAligner crashes on certain data
#211 	TOPPAS: IDFilter RTPredict linking not possible
#150 	TOPPAS does not use user environment to find executables
#208 	Windows: hide extra console window when starting GUI apps
#207 	Projections show wrong axis names
#179 	adapt to command/console width
#206 	Parameter names should include subsection
#204 	TOPPView "Go To" Dialog should support UniqueID's
#202 	"Open file" dialog: "readable files" should include .gz files
#191 	changing from 1D to 2D,3D View and 3D to 2D if MS1 spectra are present
#196 	NoiseFilter, PeakPicker, BaselineFilter crash on certain input-data

Detailed list of changes to specific OpenMS classes:
- NEW:
  - BaseFeature: parent of Feature and ConsensusFeature
  - FeatureGroupingAlgorithmQT, QTClusterFinder, QTCluster, GridFeature: feature grouping for unlabeled data based on QT clustering
  - FeatureDistance: distance measure for features
  - TransformationModel: different models for retention time transformations
  - SvmTheoreticalSpectrumGenerator: simulator for MS/MS spectra

- MODIFIED:
  - Feature, ConsensusFeature: moved common parts to BaseFeature
  - StablePairFinder: moved distance calculation to FeatureDistance
  - TransformationDescription: reworked, some functionality moved to TransformationModel
  - all MapAlignmentAlgorithm... classes, PoseClustering[Affine/Shift]Superimposer, TransformationXMLFile, InternalCalibration: adapted to changes in RT alignment/transformation modelling
  - FeatureGroupingAlgorithm: support linking of consensus maps; new algorithm "unlabeled_qt"
  - BaseGroupFinder: new algorithm "qt"
  - IDMapper: consider charge states for matching
  - PepXMLFile: use E-value (instead of hyperscore) as score for X! Tandem results
  - FileHandler: accept endings ".pep.xml" and ".prot.xml" for pepXML/protXML
  - FeatureMap, ConsensusMap: "clear" also clears meta data by default
  - ConsensusMap: adapted signature of "convert" for feature maps (to mirror that for peak maps)
  - Param: remove() and ::removeAll() now delete empty nodes which have no subnodes nor entries (otherwise writing paramXML breaks)
  - TheoreticalSpectrumGenerator: getSpectrum() now generates all selected ion types not only b- and y-ions

------------------------------------------------------------------------------------------
----                                  OpenMS 1.7                                      ----
------------------------------------------------------------------------------------------
Release date: Sep 5th 2010

TOPP tools:
- TOPP tool categories have been reorganized
- TOPP documentation now has a predecessor/successor tool section and uniform algorithms subsection parameter documentation
- MODIFIED:
  - IDFilter: reworked parameter names and documentation (please see the IDFilter documentation and update your INI files)
  - IDMapper: reworked parameter handling (please see the IDMapper documentation and update your INI files)
  - FileMerger: can now merge featureXML
  - IDMerger: new option to integrate data from pepXML and protXML
  - MapAligner: improved handling of reference files, added several options to the "identification" algorithm
  - SeedListGenerator: new option to use monoisotopic peptide mass instead of precursor m/z for seeds from idXML input
  - Resampler: PNG image creation functionality removed and transferred to ImageCreator UTIL
  - FeatureFinder: deprecated algorithms "simple" and "simplest"
  - FeatureLinker: deprected algorithm "identification"
- NEW:
  - ProteinQuantifier: compute protein/peptide abundances from annotated featureXML or consensusXML files
  - GenericWrapper: wrap external programs (e.g. ProteinProphet) in TOPPAS
  - ConsensusID: [rewritten] combine several peptide search engine results to improve precision and recall
  - InclusionExclusionListCreator: creates inclusion or exclusion lists for MS/MS based on identifications, feature maps or protein databases
- REMOVED:
  - TextImporter (functionality moved to FileConverter)

UTIL tools:
- MODIFIED:
  - DecoyDatabase now uses "_rev" as decoy string by default (previously: "_ref"), as required by PeptideIndexer by default
  - MSSimulator provides a framework for the simulation of labeled data (#88)
- NEW:
  - ImageCreator: creates PNG's from MS maps
  - IDSplitter: splits peptide/protein annotations off of data files (inverse operation as IDMapper)
  - MassCalculator: calculates masses and mass-to-charge ratios of peptide sequences

OpenMS library improvements:
- read protXML files
- support protein groups in ProteinIdentification/idXML
- line numbers in errors of Textbased files (most formats: dta, dta2D, FASTAFile, PepNovoOutfile, MascotGenericFile, MS2File, MSPFile, OMSSACSVFile, TextImporter (csv, msInspect, SpecArray?, Kroenik))
- FeatureFinderAlgorithmPicked is now able to fit asymmetric retention time profiles (experimental)
- added generic labeling framework to SIMULATION (#88) (experimental)

TOPPView improvements:
- basic visualization of peptide identifications in idXML
- when the amount of loaded data causes memory depletion, an error is issued and TOPPView does not crash (only a problem on 32bit systems)
- zooming beyond the last zoom stack item using the mouse wheel or CTRL+

TOPPAS improvements:
- added copy/paste for workflow items
- workflows can now include other workflows (File>Include)
- several bug fixes
- split TOPPAS in TOPPAS and PipelineExecute TOPP-tool

Changes to the Build System:
- external code support for CMake 2.8:
  External code using "include (${OpenMS_USE_FILE})" in its CMakeLists.txt cannot be configured against OpenMS 1.7, however, only minor changes are required to fix this. See the documentation for "Programming with OpenMS".
- nightly tests for external code
- SVN revision used to build the lib is remembered (finer version tracking)
- nightly coverage builds
- GUI testing (experimental)
- Visual Studio 2010 support
- building on Mac OS X requires CMake 2.8.1 due to bugs in CMake < 2.8.1

Fixed Issues:
[new tracker: http://sourceforge.net/apps/trac/open-ms/query?status=closed&group=resolution&milestone=Release+1.7]
-	#23	  implement protXML
-	#44  	TOPPView warning "Cannot show projections!"
-	#46  	All TOPP/UTILS segfault if /share is not found
-	#53  	TOPPAS select directory has save as dialog
-	#54  	TOPPAS select directory has save as dialog
-	#56  	TOPPAS context menu "open in TOPPView" does not work under MacOSX
-	#58  	Unit tests for nested classes
-	#59  	Test of external Code
-	#61  	automatic ini file Version number update
-	#62  	nightly tests for external code
-	#63  	rename methods named min() or max() to something else...
-	#64  	TOPPView - update_layer reload is incomplete
-	#69  	FileMerger needs ability to merge featureXML
-	#73  	Resampler: can't create PNGs with TOPPAS
-	#74  	Default parameters of PTModel cause infinite loop
-	#76  	Add deployment target for compatibility with older MacOSX versions
-	#77  	FuzzyDiff always returns 'true' when comparing any two PNG images
-	#81  	Terminal modification with residue specificity
-	#85	  IDMapper will crash on negative RT's or big deltas
-	#87  	Gzipped files work as input, but arrow stays red
-	#88  	Implement Labeling Framework for MSSimulator
-	#90	  Quantification on protein level
-	#91	  Simple FF crashes on very sparse data
-	#92	  Encoding of XML files (invalid multcharacter)
-	#93	  TOPPAS layer bug
-	#98	  display RT value when viewing 1D data
-	#104	Split TOPPAS in TOPPAS and PipelineExecute TOPP-tool
-	#110	"Copy&paste, include workflows in current window"
-	#121	Tool categories and menu items in context menus have arbitrary order
-	#122	Projection view: mouse-over text on RT projection says "m/z"
-	#123	Reorganize TOPP tool categories
-	#124	TOPPAS fails to load files correctly
-	#127	catch out-of-memory exceptions in TOPPView
-	#131	TOPP input files check too restrictive...
-	#132	check all system calls
-	#133	Textexporter runs indefinitely when input has no IDs and -consensus_features as output
-	#134	[Windows] failure of TOPP tools in TOPPAS due to _out and _temp directory not writeable
-	#136	TOPPView: #of Isotopes in TheoreticalSpectrumGenerator not forwarded
-	#137	Implement asymmetric elution profile shapes for model fitting in FeatureFinderAlgorithmPicked
-	#141	CMake 2.8.1 causes linker errors on Mac OS 10.6.3
-	#143	Incompatibility between String and string methods
-	#147	Internal Compiler Error with gcc 4.3
-	#152	Remove/hide deprecated algorithms
-	#154	Update TOPPAS workflows params
-	#155	linking OpenMS.so using a relative contrib directory fails
-	#156	use MSBuild instead of devenv for contrib building on Windows
-	#158	FeatureFinder (centroided) might crash on certain input
-	#159	IDMapper will crash when given empty FeatureMap
-	#161	TOPPAS Output file naming can lead to wrong "merge all" behaviour
-	#163	rework IDFilter
-	#164	DecoyDatabase creates faulty protein names by default
-	#170	TheoreticalSpectrumGenerator computes wrong prefix/suffix masses
-	#171	Remove/hide entire deprecated tools
-	#175	Internal Compiler error in BaseModel/FeatureFinder
-	#182	INIFileEditor crashes upon execution
For more minor bugfixes visit the above URL.

Detailed list of changes to specific OpenMS classes:
- ConsensusMap, FeatureHandle, ConsensusFeature:
  - element index replaced by unique id
- DPosition:
  - min() renamed to minPositive()
  - min_negative() to minNegative()
- DIntervalBase
  - min() renamed to minPosition()
  - max() renamed to maxPosition()
- String
  - removed:
     String substr(SignedSize start, SignedSize n) const;
     String substr(SignedSize start) const;
  - added:
     String substr(size_t pos = 0, size_t n = npos) const;
     String chop(Size n) const;

------------------------------------------------------------------------------------------
----                                  OpenMS 1.6                                      ----
------------------------------------------------------------------------------------------
Release date: Nov 19th 2009

Main improvements of TOPPView:
- Storing peak data is now possible in mzData, mzXML and mzML format
- Feature and consensus feature peaks are now configurable (icon and size)
- Added new label mode for feature layers: all peptide hits of a feature are displayed
- Added visualization of unassigned peptide hits for feature layers
- Measuring to arbitrary end points is now supported in 1D and 2D view
- file load progress bar stays responsive under load on Windows
- rudimentary chromatogram support

Main improvements of TOPP-Framework:
- Major update of TOPPAS
- TOPP tools now warn when used with parameter files from a different version
- Combining '-write_ini' and '-ini' option now allows to transfer settings with identical
  path and names from an old ini file into a new one.

New TOPP tools:
- SeedListGenerator
  - generates seed lists for feature detection (still experimental)
- PrecursorMassCorrector
  - update precursor m/z information of MS/MS spectra based on MS1 peptide isotope fits
    (still experimental)

Main improvements of TOPP-Tools:
- all tools:
  - gzipped and bzipped XML files (e.g. mzML) can be directly read
- FeatureFinder
  - Centroided
    - supports parallel execution now
    - supports user-specified seeds now
    - Wavelet: removed (Isotope-Wavelet is still available)
- FileMerger: accumulated processingMethod entries, which all contained the same
  information
- IDMapper
  - has new default m/z tolerance and uses ppm as new default measure! Da is still
    supported.
  - referenze m/z of ID can now be either: 1) precursor mass, 2) [new] mass of identified
    peptide
  - assigns more peptides to features with convex hulls (the deltas are used)
- InternalCalibration
  - supports calibration functions calculated seperately for each spectrum or one global
    function
  - supports peptide ids as reference peaks
  - works on peak or feature data now
- MapAligner
  - new "identification" algorithm for alignment based on identified peptides
    (still experimental)
- PeakPicker
  - support for automatic estimation of peak width
- TextImporter can now import Koenik(Hardkloer) feature files
- TextExporter
  - added option for string quoting
  - improved export of consensusXML
- PepNovoAdapter: complete rewrite of the code, including classes

New UTILS:
- UniqueIdAssigner can be used to assign unique ids to FeatureXML and ConsensusXML files

Main improvements of UTILS:


Main improvements of OpenMS C++ library:
- MGF file creation speedup (also affects some TOPP tools)
- removed FeatureFinder-Wavelet (IsotopeWavelet is still available)
- support for bzip2 and gzip compressed XML files
- chromatogram support
- comments and other strings of XML writers are now escaped to prevent reading problems
- fixed IdXMLFile segmentation fault if no protein identification given

Detailed list of changes to specific OpenMS classes
- [New classes]:
  - UniqueIdGenerator, UniqueIdInterface, UniqueIdIndexer
  - SVOutStream
  - MapAlignmentAlgorithmIdentification
  - SeedListGenerator
- [Removed classes]:
  - FeatureFinderAlgorithmWavelet
- [Renamed classes]:
  - IDTagger -> DocumentIDTagger
- String:
  - improved behaviour of split(...) method
  - added support for quoting and unquoting of strings
- ConsensusMap: added clear(...) method
- IDMapper:
  - uses bounding boxes of mass traces instead of convex hulls now
  - the given deltas are used for features with convex hulls as well
- PoseClusteringShiftSuperimposer:
  - full rewrite, uses a similar algorithm like PoseClusteringAffineSuperimposer now
- TranformationDescription:
  - added cubic b-spline transformation
  - PairsType uses DoubleReal instead of Real now, thus can be used for m/z as well
- VersionInfo:
  - includes (if available) SVN revision number that the library is build upon via support
    by the build system
  - SVN revision information is displayed in the TOPP tools help text
- PepXMLFile: improved handling of PTMs

Changes to the Build System:
- unit tests are now in a separate sub-project in <OpenMS/source/TEST/> avoiding huge
  Solution files in MSVC IDE
- new targets: test_build, tutorials_build, tutorials_exec
- SVN revision (if available) is determined and compiled into OpenMS before the library is
  built
- added real install prefix and install target to be able to do a 'make install'

Changes to OpenMS XML formats:
- FeatureXML and ConsensusXML files use unique ids now instead of running indices. New XML
  Schema versions: 1.4

Changes to the contrib package:
- updated GSL to version 1.13
- updated SVM to version 2.89
- added Z lib and bz2 lib

Bug fixes:

[old tracker: http://sourceforge.net/tracker/?func=detail&aid=2857130&group_id=90558&atid=1059012]
- [2857042]: RTModel/PTModel unable to find modification
- [2857040]: Modification names with brackets fail to parse
- [2849215]: OMSSAAdapter fails with Acetlyation not found
- [2849201]: Parameters in INI files are duplicated
- [2849439]: Compilation error with Qt 4.3.x
- [2900457]: idXML files with more than ProteinIdentification might be incorrect

[new tracker: http://sourceforge.net/apps/trac/open-ms/query?status=closed&group=resolution&milestone=Release+1.6]
- #29: FilerMerger accumulates processingMethod entries
- #28: Segfault if idXML file does not contain a protein identification.
- #24: XML formats are written with unescaped special chars like "&"

------------------------------------------------------------------------------------------
----                                  OpenMS 1.5                                      ----
------------------------------------------------------------------------------------------

Main improvements of TOPPView:
- Added new labeling options for feature data
- Fixed crash when zooming in snap-mode
- Added context menu to spectra selection bar
- Feature editing mode can be enabled/disabled in the context menu (to avoid accidental editing)
- Several minor fixes and improvements

Main improvements of TOPP:
- Made mzML 1.1.0 the default format for all TOPP tools
- Added data processing information to all output files to improve traceability
- FileFilter:
  - added 'sort_peaks' option
  - added filtering according to scan type
  - added filtering according to activation type
- FileInfo:
  - added flag for data processing output
  - corrupt data checks: sorting is checked now, improved speed
- Added new tool IDFileConverter, which can convert between identification file formats
- Added TOPPAS, a tool for visual creation and execution of TOPP pipelines (beta)
- TextImporter can now import SpecArray and msInspect feature files
- Added CompNovo, a de novo identification tool for combined CID/ETD experiments
- MapAligner uses a new algorithm for pose clustering with less parameters

Main improvements of UTILS:
- Added PeptideIndexer, assign proteins to peptides including target/decoy specification
- Added MRMPairFinder, ERPairFinder to extract ratios of labeled experiments
- Added IDMassAccurracy, given mzML files and identification, it calculates distributions of mass deviations
- Added MapAlignmentEvaluation, a tool to evaluate alignment results
- Added MSSimulator, a highly configurable simulator for mass spectrometry experiments

Main improvements of OpenMS C++ library:
- mzML 1.1.0 support
- Improved the precision of mass values in several file formats

Detailed list of changes to specific OpenMS classes
- New classes:
  - CompNovo-classes
  - StablePairFinder, which is now used by MapAligner and FeatureLinker
  - Simulation-classes
- Removed classes:
  - FeatureFinderAlgorithmWatershed
  - PeakIcon
  - FactoryProduct (replaced by DefaultParamHandler)
  - DSpectrum (all the functionalty was moved to MSSpectrum)
- Renamed and moved classes:
  - moved PersistentObject from FORMAT/ to FORMAT/DB/
  - renamed PepXMLFile to PepXMLFileMascot
- Changes to Classes:
  - MSExperiment: added 'isSorted' method
  - MSSpectrum:
    - added 'isSorted' method
    - renamed MetaDataArray to FloatDataArray
    - added IntegerDataArrays
    - added StringDataArrays
  - DataValue: added constructor for 'std::string' and QString
  - MetaInfo: 'setValue' method takes only DataValue now
  - MetaInfoInterface: 'setMetaValue' method takes only DataValue now
  - Param: 'setValue' method takes only DataValue now
  - ExperimentalSettings: moved DataProcessing to SpectrumSettings (for mzML)
  - Precursor: supports multiple dissociation methods now (for mzML)
  - MetaInfoDescription: removed comment and source file; added data processing (for MzML)
  - ElementDB: isotopes are now possible
  - EmpiricalFormula: isotopes are now possible (e.g. (2)H for deuterium)
  - ModificationsDB: switched completely to UniMod (www.unimod.org). PSI-MOD still provided for convenience
  - PepXMLFile: added new 'load' method (moved the old 'load' method to PepXMLFileMascot)
  - TextFile:
    - is now derived from StringList
    - the 'asString' method was replaced by 'concatenate' from StringList
  - MzMLFile:
    - added support for integer and string binary arrays
    - added support for compressed binary data arrays
    - loading a file with unknown CV terms in certain tags no longer causes an error
  - DBConnection:
    - The 'executeQuery' method no longer sets the internal pointer to the first record of the result.
      It is now positioned before the first record. A boolean flag can be used to switch to the old behaviour.
  - SourceFile: changed native ID type to string
  - PoseClusteringAffineSuperimposer: full rewrite, not using CGAL

Changes to the contrib package:
- Added CoinMP 1.3.3
- Added IMSlib 0.1.0
- Update Xerces-C to revision 806068 of SVN trunk

Bug fixes:
- [2778461]: mzData files containing 'supDataArray' elements no longer crash OpenMS
- [2777173]: TOPPView 2D view projections no longer forget the draw mode on repaint
- [2776386]: TOPPView snap-to-max intensity mode no longer crashes with empty spectra
- [2775912]: PeakPickerCWT no longer assigns RT=-1 to MS/MS spectra

------------------------------------------------------------------------------------------
----                                  OpenMS 1.4                                      ----
------------------------------------------------------------------------------------------

Main improvements of TOPPView:
- Drag-and-drop is now supported from the layer bar, spectrum bar and for files from the operating system
- Improved visualization of very high-resolution data
- Improved painting speed of 2D view

Main improvements of TOPP:
- Added new tool TextImporter, which can convert text files to featureXML
- TextExporter can now export peptide/protein information stored in consensusXML
- PeakPicker: reduced the number of parameters, added parallization support
- FeatureFinder: added new MRM algorithm and removed the tool 'FeatureFinderMRM'
- FileInfo: added support for idXML

Main improvements of OpenMS C++ library:
- mzML 1.1.0 RC5 support
- removed support for external memory (use the 64bit builds if you want to process large datasets)
- added support for three kinds of parallization architectures
  - OpenMP
  - Intel Threading Building Blocks
  - Nvidia Cuda

Detailed list of changes to specific OpenMS classes:
- SpectrumSettings: several precursor peaks are now supported, added product list
- Precursor: complete rewrite for better support of mzData, mzXML and mzML
- PeakPickerCWT: cleaned up interface, improved meta data handling, improved parameters, added parallelization support
- GaussFilter: cleaned up interface, improved meta data handling
- SavitzkyGolayFilter: cleaned up interface, improved meta data handling
- MorphologicalFilter: cleaned up interface
- LinearResampler: cleaned up interface
- LabeledPairFinder: estimated negative sigma values are now treated as positive values
- FeatureFinder: added new algorithm 'MRM' for MRM feature detection; replaces FeatureFinderMRM
- ExperimentalSettings: remove native ID type (for mzML support)
- SourceFile: added native ID type (for mzML support)
- File: replaced vector<String> by StringList in all methods

Bug fixes:
- [2645436]: TOPPView - Data Filter for "Size" not available
- [2645510]: OpenMS - libOpenMS.so is built but linking fails (TOPP, tests) (on Debian "Lenny")
- [2665055]: FileFilter ignores -sort option for FeatureXML and Consensus
- [2659013]: windows contrib can fail when copying compiled libraries
- [2606068]: TOPP tools with list parameters do not work with INI files
- [2690367]: Protein references missing on peptide identifications

------------------------------------------------------------------------------------------
----                                   OpenMS 1.3                                     ----
------------------------------------------------------------------------------------------

New features and improvements of OpenMS:
- The build system is now based on CMake - supporting Linux, MacOS and Windows.
- Finalized mzML implementation (version 1.1.0 RC4)
  - previously unsupported parts
  - indexed mzML
  - semantic validation (see FileInfo)
- Kernel: Replaced comparators NthPositionLess by the comparator(s) RTLess and/or MZLess.
- Kernel: Replaced methods sortByNthPosition() by the method(s) sortByRT() and/or sortByMZ().
- Improved the framework for meta data visualization.
- Several extensions to the meta data classes were made for mzML compliance.
- The macros used for unit testing in source/TEST have been revised.
- More consistent handling of single vs. double numeric precision, esp. in file output.
- Added ANALYSIS/PIP/PeakIntensityPredictor class for peak intensity prediction (contributed by Alexandra Scherbart).
- Added support for Intel Compiler versions 10 and 11
- Added support for Qt up to 4.5 rc1

New features and improvements of TOPP:
- Added SILACAnalyzer: A specialized tool for quantitation of SILAC experiments (contributed by Lars Nilse).
- Added ITRAQAnalyzer: A specialized tool for quantitation of ITRAQ experiments.
- Added IDMapper: Assigns protein/peptide identifications to features or consensus features.
- FeatureLinker: Added automated RT parameter estimation for 'labeled' algorithm.
- MapAligner: Added spectrum_alignment and apply_given_trafo, IdXML is supported.
- Resampler: This tool is now used for resampling raw data instead of resampling in NoiseFilter or BaselineFilter.
- FileInfo: The option '-v' now also does a semantic validation of mzML files.
- FileMerger: Improved interface
- ConsensusID: Now also supports consensus identification of features and consensus features.
- INIFileEditor: Support for string/int/double lists and input/output files was added.
- Added PrecursorIonSelector: A tool for result-driven precursor ion selection.
- FalseDiscoveryRate: corrected FDR calculations and added optional support for q-values
- Added MascotAdapterOnline: which allows queries to Mascot via network (together with Daniel Jameson)

New features and improvements of TOPPView:
- Added functionality for editing feature data
- Added support for consensus features (consensusXML)
- Added measuring and generic annotations to 1D view
- Several minor interface improvements and bugfixes

Changes to OpenMS XML formats:
- ParamXML:
  - Restrictions in Param .ini files are represented by 'min:max' instead
    of 'min-max' now, to avoid issues with small (1e-06) and negative numbers.
  - Replaced 'advanced' attribute by the more general 'tags' attribute.
  - Added support for float, int and string lists
- featureXML:
  - Added tag <subordinate> to store competing features that did not qualify for the final map
  - Removed <description> section
  - Added document identifier
  - Added protein and peptide information
- consensusXML:
  - Added document identifier
  - Added protein and peptide information
- idXML:
  - Added document identifier

Changes to the contrib package:
- The build system is now based on CMake - supporting Linux, MacOS and Windows.
- Updated SeqAn package to revision 2666 (this fixes the STL debug error)
- Updated xerces-c to version 3.0.0
- Updated boost to version 1.37.0
- Downgraded GSL to 1.8 (because of Mac/Windows support)

Detailed list of changes to specific OpenMS classes:
- Renamed and moved classes
  - Renamed MSMetaDataExplorer to MetaDataBrowser
  - Renamed ProcessingMethod to DataProcessing
  - Moved XMLValidator from FORMAT/ to FORMAT/VALIDATORS/
- Removed classes
  - DPeakArray (moved the functionality to the classes that inherited from it)
  - IDSpectrumMapper (replaced by IDMapper)
  - IDFeatureMapper (replaced by IDMapper)
  - FeatureXMLHandler (merged into FeatureXMLFile)
  - ConsensusXMLHandler (merged into ConsensusXMLFile)
  - PeakPicker (merged into PeakPickerCWT)
  - MorphFilter (merged into MorphologicalFilter)
  - TopHatFilter (merged into MorphologicalFilter)
- New classes
  - DATASTRUCTURES/IntList
  - DATASTRUCTURES/StringList
  - ANALYSIS/ID/IDMapper
  - ANALYSIS/MAPMATCHING/MapAlignmentAlgorithmApplyGivenTrafo
  - ANALYSIS/MAPMATCHING/MapAlignmentAlgorithmSpectrumAlignment
- Changes to classes
  - InstrumentSettings
    - Revisited scan modes
    - Added bool member for zoom scans (no longer a scan mode)
  - MassAnalyzer: Removed tandem scanning method. This is stored in the ScanMode of InstrumentSettings.
  - DataProcessing: Now contains Software and can handle multiple processing actions.
  - Software: Only contains name and version now.
  - SourceFile: Added MetaInfointerface and checksum type
  - ContactPerson: Added URL and address
  - Instrument:
    - Can contain multiple detectors and multiple ion sources now
    - Added Software
    - Added ion optics type
  - AcquisitionInfo: Added MetaInfoInterface
  - Acquisition: integer 'number' member was changed to a string 'identifier' (for mzML)
  - ExperimentalSettings
    - Now contains multiple SourceFiles and DataProcessings
    - ExperimentType was removed
  - SpectrumSettings
    - Added nativeID (from acquisition software)
  - DSpectrum
    - The peaks are no longer stored in a container member, but DSpectrum is derived
      from std::vector<PeakType>.
    - The container type is no longer a template argument. Peak type and allocator type
      are the new template arguments.
  - LabeledPairFinder: Added automated RT parameter estimation.
  - GaussFitter: Removed several unneeded methods.
  - GammaDistributionFitter: Removed several unneeded methods.
  - DataValue: Added support for IntList and DoubleList types
  - Param:
    - Added a new remove(key) method, that removed only exact matches.
      The old remove() method was renamed to removeAll(prefix)
    - Replaced 'advanced' flag by a generic tagging mechanism
    - Added support for IntList and DoubleList types
  - File: find(...) now throws an exception, of the file is not found.
  - DPeak and DRichPeak are metafunctions now, e.g. DPeak<1>::Type is a typedef for Peak1D.
  - VersionInfo: Added support for SVN revision info. Slight interface changes.
  - TOPPBase: Print revison info (if meaningful).
  - MetaInfo: Uses double precision now.
  - Date
    - get() now returns a string instead of modifying a string reference.
    - Made today() is static now and returns the current DateTime instead of modifying the object.
  - DateTime
    - get(), getDate() and getTime() now return a string instead of modifying a string reference.
    - Made now() is static now and returns the current Date instead of modifying the object.
  - MSExperiment: The date is now a DateTime object.
  - ProgressLogger: Nested application uses indentation.
  - XMLValidator: The output stream for error messages can now be set in the isValid(...) method
  - XMLFile: The output stream for validation error messages can now be set in the isValid(...) method
  - MzMLFile: The output stream for validation error messages can now be set in the isValid(...) method
  - IdXMLFile: Adden document identifier to the load(...) and store(...) method

------------------------------------------------------------------------------------------
----                                   OpenMS 1.2                                     ----
------------------------------------------------------------------------------------------

New features and improvements of OpenMS:
- GCC 4.3 is now supported (GCC 3.4 and 4.0 are no longer supported)
- Added support for GCC STL debug mode (configure option --enable-stl-debug)
- Complete reimplementation of map alignment and feature grouping classes.
  This affected some classes in KERNEL and nearly all classes in ANALYSIS/MAPMATCHING.
  The affected classes are not listed in detail here.
- Added meta data arrays to spectra as the new standard way of handing peak meta information
- Improved interface of SpectrumCanvas and derived classes for easier reuse outside of TOPPView
- Added support for arbitrary modifications to peptide/protein modifications (based on PSI-MOD)
- Exceptions thrown by member functions are no longer declared in the header files.
  They are however documented in the class documentation.
- Added *beta* support for the HUPO PSI format mzML
  Currently only reading is supported and some features are not implemented yet
  e.g. chromatograms, zlib compression of base64 data, base64 integer data, base64 16 bit data
- Added the UTILS package, a bundle of small helper tools.
- Changed handling of amino acid sequences and modifications. Modifications are taken from
  PSI-MOD and are fully supported via the class AASequence.
- Added new framework for generic clustering

New features and improvements of TOPP:
- Replaced 'MapAlignment', 'UnlabeledMatcher' and 'LabeledMatcher' tools by 'MapAligner' and 'FeatureLinker' tools
- Added map alignment algorithm based on spectrum similarity to 'MapAlignment'
- Added 'PTModel' and 'PTPredict' tool for prediction of proteotypic peptides
- Added XTandemAdapter with a minimal interface (shared with OMSSAAdapter) all advanced option can be set using a
  standard X!Tandem configuration file
- Changed OMSSAAdapter to same minimal interface as XTandemAdapter, advanced option are additionally available
- Added IDDecoyProbability which implements the transformation of a forward and reversed search into probability
  scores (target-decoy approach)
- Added FalseDiscoveryRate, which implements FDR calculation from forward and reversed searches at peptide
  and protein levels

New features and improvements of TOPPView:
- Major update to the user interface and functionality
- Speed improvements of the 2D view
- Many bug fixes
- Updated tutorial

Changes to OpenMS XML formats:
- Added TransformationXML which stores information about map alignment
- Removed map alignment information from ConsensusXML
- FeaturePairsXML is now deprecated (ConsensusXML is used instead)

Changes to the contrib package:
- Updated to NetCDF 3.6.3
- Updated to SeqAn 1.1 (r2416)
- Updated to CGAL 3.3.1
- Updated to GSL 1.11
- Updated to xerces-c 2.80
- Updated to boost 1.35.0
- Updated to libsvm 2.86

Detailed list of changes to specific OpenMS classes:
- Renamed and moved classes
  - Renamed 'Exception::Base' to 'Exception::BaseException'
  - Renamed all 'Peak' classes to 'RichPeak'
  - Renamed all 'RawDataPoint' classes to 'Peak'
  - Renamed 'KERNEL/DPeakConstRefArray' to 'DATASTRUCTURES/ConstRefVector'

- Removed classes
  - KERNEL/PickedPeak1D
  - DATASTRUCTURES/HashMap (replace by Map)
  - ANALYSIS/MAPMATCHING/BaseAlignment (restructuring of map alignment)
  - ANALYSIS/MAPMATCHING/BaseMapMatcher (restructuring of map alignment)
  - ANALYSIS/MAPMATCHING/BasePairFinder (restructuring of map alignment)
  - ANALYSIS/MAPMATCHING/BasePairFinder_impl (restructuring of map alignment)
  - ANALYSIS/MAPMATCHING/BasePairwiseMapMatcher_impl (restructuring of map alignment)
  - ANALYSIS/MAPMATCHING/BaseSuperImposer_impl (restructuring of map alignment
  - ANALYSIS/MAPMATCHING/ElementPair (restructuring of map alignment)
  - ANALYSIS/MAPMATCHING/Grid (restructuring of map alignment)
  - ANALYSIS/MAPMATCHING/GridCell (restructuring of map alignment)
  - ANALYSIS/MAPMATCHING/Group (restructuring of map alignment)
  - ANALYSIS/MAPMATCHING/IndexTuple (restructuring of map alignment)
  - ANALYSIS/MAPMATCHING/LinearMapping (restructuring of map alignment)
  - ANALYSIS/MAPMATCHING/MapDewarper (restructuring of map alignment)
  - ANALYSIS/MAPMATCHING/MapMatcherRegression (restructuring of map alignment)
  - ANALYSIS/MAPMATCHING/PairMatcher (restructuring of map alignment)
  - ANALYSIS/MAPMATCHING/PoseClusteringPairwiseMapMatcher (restructuring of map alignment)
  - ANALYSIS/MAPMATCHING/StarAlignment (restructuring of map alignment)
  - ANALYSIS/CLUSTERING/BinnedRep (reimplemented in BinnedSpectrum)
  - COMPARISON/SPECTRA/BinnedRepCompareFunctor (reimplemented in BinnedSpectrumCompareFunctor)
  - COMPARISON/SPECTRA/BinnedRepMutualInformation (reimplemented in BinnedMutualInformation)
  - COMPARISON/SPECTRA/BinnedRepSharedPeakCount (reimplemented in BinnedSharedPeakCount)
  - COMPARISON/SPECTRA/BinnedRepSpectrumContrastAngle (reimplemented in BinnedSpectralContrastAngle)
  - COMPARISON/SPECTRA/BinnedRepSumAgreeingIntensities (reimplemented in BinnedSumAgreeingIntensities)
  - CONCEPT/Benchmark
  - CONCEPT/HashFunction
  - FILTERING/SMOOTHING/SmoothFilter
  - FORMAT/FeaturePairsXMLFile (restructuring of map alignment)
  - FORMAT/GridFile (restructuring of map alignment)
  - FORMAT/HANDLER/FeaturePairsHandler (restructuring of map alignment)
  - FORMAT/HANDLER/GridHandler (restructuring of map alignment)
  - FORMAT/HANDLER/OMSAAXMLHandler (replaced by OMSSAXMLFile)
  - KERNEL/ConsensusPeak (restructuring of map alignment)
  - KERNEL/FeatureHandle
  - KERNEL/MSExperimentExtern
  - KERNEL/PeakIndex
  - TRANSFORMATIONS/RAW2PEAK/PeakShapeType

- New classes
  - CHEMISTRY/ModificationsDB which handles the PSI-MOD modifications
  - CHEMISTRY/ModificationDefinition class, which specifies modification search options
  - CHEMISTRY/ModificationDefinitionSet class, which specifies modification search options
  - CHEMISTRY/ResidueModification which represents a PSI-MOD modification
  - ANALYSIS/ID/FalseDiscoveryRate class, which calculates FDRs on peptide and protein level
  - ANALYSIS/ID/IDDecoyProbability class, which implements a target decoy probability estimation
  - DATASTRUCTURES/Map class and replaced HashMap usage with Map
  - ANALYSIS/MAPMATCHING/BaseGroupFinder (restructuring of map alignment)
  - ANALYSIS/MAPMATCHING/FeatureGroupingAlgorithm (restructuring of map alignment)
  - ANALYSIS/MAPMATCHING/FeatureGroupingAlgorithmLabeled (restructuring of map alignment)
  - ANALYSIS/MAPMATCHING/FeatureGroupingAlgorithmUnlabeled (restructuring of map alignment)
  - ANALYSIS/MAPMATCHING/LabeledPairFinder (restructuring of map alignment)
  - ANALYSIS/MAPMATCHING/MapAlignmentAlgorithm (restructuring of map alignment)
  - ANALYSIS/MAPMATCHING/MapAlignmentAlgorithmPoseClustering (restructuring of map alignment)
  - ANALYSIS/MAPMATCHING/MapAlignmentAlgorithmSpectrumAlignment (new map alignment type using spectral alignments)
  - ANALYSIS/MAPMATCHING/TransformationDescription (new map alignment type using spectral alignments)
  - ANALYSIS/CLUSTERING/AverageLinkage (new framework for clustering)
  - ANALYSIS/CLUSTERING/ClusterFunctor (new framework for clustering)
  - ANALYSIS/CLUSTERING/ClusterHierachical (new framework for clustering)
  - ANALYSIS/CLUSTERING/CompleteLinkage (new framework for clustering)
  - ANALYSIS/CLUSTERING/SingleLinkage (new framework for clustering)
  - COMPARISON/SPECTRA/BinnedSpectrum (Binned represenetation of a spectrum)
  - COMPARISON/SPECTRA/BinnedMutualInformation
  - COMPARISON/SPECTRA/BinnedSumAgreeingIntensities
  - COMPARISON/SPECTRA/BinnedSpectralContrastAngle
  - COMPARISON/SPECTRA/BinnedSharedPeakCount
  - COMPARISON/SPECTRA/BinnedSpectrumCompareFunctor
  - COMPARISON/SPECTRA/CompareFourierTransform
  - COMPARISON/SPECTRA/PeakAlignment
  - COMPARISON/SPECTRA/SteinScottImproveScore
  - DATASTRUCTURE/DistanceMatrix
  - FORMAT/ControlledVocabulary
  - FORMAT/HANDLER/MzMLHandler
  - FORMAT/HANDLER/UnimodXMLHandler
  - FORMAT/HANDLER/XTandemInFileXMLHandler
  - FORMAT/MSPFile
  - FORMAT/MzMLFile
  - FORMAT/OMSSACSVFile
  - FORMAT/PepXMLFile (only for Mascot output, not complete implementation of pepXML)
  - FORMAT/TransformationXMLFile
  - FORMAT/XTandemInfile
  - FORMAT/XTandemXMLFile
  - MATH/STATISTICS/GammaDistributionFitter
  - MATH/STATISTICS/GaussFitter
  - TRANSFORMATIONS/FEATUREFINDER/FeatureFinderAlgorithmIsotopeWavelet
  - TRANSFORMATIONS/FEATUREFINDER/FeatureFinderAlgorithmWavelet

- Changes to classes
  - Changed AASequence to support PSI-MOD modifications
  - Changed Residue to support PSI-MOD modifications



------------------------------------------------------------------------------------------
----                                  OpenMS 1.1.1                                    ----
------------------------------------------------------------------------------------------

Bug fixes:
- [1953335]: TOPP - TOPPView: Filter bar is not updated when deleting a layer
- [1953339]: TOPP - TOPPView: Crash when pressing cancel button of the DB password dialog
- [1948699]: TOPP - TOPPView: Opening a file from command-line containing spaces fails
- [1948080]: TOPP - MascotAdapter: Variable modification were added to fixed modifications
- [1941268]: TOPP - TOPPView: Crash when displaying files with intensity 0 peaks only
- [1941270]: TOPP - TOPPView: Recent file paths in TOPPView are wrong under certain conditions (Windows only)
- [1941273]: TOPP - TOPPView: Crash when loading an INI file without type in TOPP dialog
- [1934199]: OpenMS - SpectrumWidget: Crash when painted without layers
- [1933097]: OpenMS - TOPPBase: Invalid default values of string parameters were not handled correctly


------------------------------------------------------------------------------------------
----                                   OpenMS 1.1                                     ----
------------------------------------------------------------------------------------------

New features and improvements of OpenMS:
- Added support for Windows XP
- Improved configure
  - prefix option now works as expected
  - Fixed several bugs in handling of Qt
  - Fixed several minor bugs
- Added support for large datasets through a custom allocator
- Added support for XML schemas, which allows validation of files
- Added optional schema version tag to all OpenMS XML formats
- Removed classes: DataReducer, MaxReducer, SumReducer, SavitzkyGolaySVDFilter,
                   MSExperimentExtern, BaseMapping
- Added classes: StringList, SuffixArray, DataFilters
- Renamed/moved classes:
  - ExternalCalibraton -> TOFCalibration,
  - SavitzkyGolayQRFilter -> SavitzkyGolayFilter
  - FORMAT/Param.h -> DATASTRUCTURES/Param.h
- Refactoring of FeatureFinder framework
- Refactoring of MapAlignment framework
- Refactoring of XML parsing classes
- Refactoring of the visualization widgets
- Reorganization of the OpenMS documentation
- Lots of minor bug fixes and improvements to documentation

New features and improvements of TOPP:
- Added support for advanced parameters and parameter value restrictions
- Added file type/name checks before use of input/output files
- Improved parameter handling of the tools that offer different methods:
  FeatureFinder, NoiseFilter and SpectraFilter
- Lots of minor bug fixes and improvements to documentation
- FileFilter: Added option to sort data points according to RT and m/z
- FileInfo: Added validation of files against the XML schema, added check for corrupt data
- Added TextExporter: exports featureXML, featurePairsXML, consensusXML and idXML to text
                      files for import to other tools
- Added FeatureFinderMRM: performs peptide quantitation using Multiple-Reaction-Monitoring (MRM)

New features and improvements of TOPPView:
- Refactoring of the interface: Moved a lot of functions to context menus
- Added data filters (intensity, quality, ...)
- Lots of minor bug fixes
- Added tutorial

Detailed list of changes to specific OpenMS classes:
- BoundingBox2D
  - Added constructor from PointArrayType
- DataValue
  - Simplified to Int, DoubleReal and String types only
  - Direct cast to all data types is not possible anymore
- DefaultParamHandler
  - Added support for restrictions
  - Added support for advanced parameters
- String
  - Improved implementations of implode and substr
  - Renamed implode(...) method to concatenate(...)
- DSpectrum
  - Added method to find the nearest peak to an m/z value (findNearest)
- Feature
  - Added support for convex hulls of individual mass traces
- Param
  - Added support for value restrictions
  - Added support for advanced parameters
  - Replaced STL iterator by Param-specific iterator, which is aware of the tree strucure
  - The getValue method now throws an exception in case of a non-existing name.
    Use exists(...) to check if a parameter exists
- FileHandler
  - Added support for IdXML, ConsensusXML and mgf format
- Factory
  - Added methods to find out which products are registered
- MetaInfo/MetaInfoInterface/MetaInfoRegistry
  - Names are automatically registered now
- FileHandler
  - Renamed some of the Type enum values to make them consistent

------------------------------------------------------------------------------------------
----                                   OpenMS 1.0                                     ----
------------------------------------------------------------------------------------------
- Kernel redesign (improvement of usability)
- Removed Boost dependencies
- Qt4 port
- Experimental support for MacOS 10
- Experimental support for Windows (XP & VISTA via MinGW)
- New OpenMS and TOPP tutorial
- Redesign of protein and peptide identification datastructures
- New format for protein and peptide identification: IdXML
- Release of annotated schemas for all OpenMS XML formats
- New features and improvements of TOPPView
  - Visualization of peaks, feature and feature pairs has been speeded up
  - Meta data browsing and editing
  - TOPP tools can be invoked via TOPPView
  - Visualization of protein/peptide identification annotated to LC-MS/MS data
- New features and improvements of TOPP
  - Added INIFileEditor - A GUI editor for TOPP configuration files
  - Added ConsensusID - A tool to unify protein and petide identification from several
                        search engines
  - Added Decharger - Decharging feature maps
  - Added MapAlignment - Multiple alignment of LC-MS maps
  - Added MapNormalizer - Normalization of peak intensities
  - Added InternalCalibration - Calibration of peak m/z using reference masses
  - Added ExternalCalibration - Conversion of flight times into m/z using external
                                calibrant spectra<|MERGE_RESOLUTION|>--- conflicted
+++ resolved
@@ -12,6 +12,13 @@
 PR - Pull Request (on GitHub), i.e. integration of a new feature or bugfix
 #<number>, e.g. #4957 - a reference to an issue or pull request on GitHub, visit e.g. https://github.com/OpenMS/OpenMS/pull/XXXX (replace XXXX with number of interest) for details
 
+------------------------------------------------------------------------------------------
+----                                OpenMS 3.2                                        ----
+------------------------------------------------------------------------------------------
+
+Library:
+- Extend FileHandler to support load and store operations for our major datastructures (spectra, features, identifications, etc.). Replaced file type specific code with the more generic FileHandler calls to decouple the IO code from other parts of the library.
+
 
 ------------------------------------------------------------------------------------------
 ----                                OpenMS 3.1     (released 10/2023)                 ----
@@ -63,14 +70,6 @@
 - Removed EnzymaticDigestionLogModel
 - Removed FidoAdapter (same functionality now in our own inference engines)
 
-<<<<<<< HEAD
-
-Library:
-- Extend FileHandler to support load and store operations for our major datastructures (spectra, features, identifications, etc.). Replaced file type specific code with the more generic FileHandler calls to decouple the IO code from other parts of the library.
-
-
-=======
->>>>>>> 443b652d
 ------------------------------------------------------------------------------------------
 ----                                OpenMS 3.0     (released 7/2023)                  ----
 ------------------------------------------------------------------------------------------

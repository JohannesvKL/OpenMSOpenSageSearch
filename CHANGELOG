--- conflicted
+++ resolved
@@ -25,6 +25,10 @@
 - TargetedSpectraExtractor::searchSpectrum added an option to add unknown features to the result featureMap
 - Fixed race condition when logging messages.
 - Added the support for 'no cleavage' for XTandemAdapter and CometAdapter (#6133).
+- ParamEditor with more convenient StringList editing  (#5135)
+- TOPPAS: add a `recent files` submenu
+- removed InspectAdapter
+- removed OMSSAAdapter
 
 ------------------------------------------------------------------------------------------
 ----                                OpenMS 2.8     (released 2/2022)                  ----
@@ -57,12 +61,6 @@
 Adapters/Third-party support:
 - Added support for SIRIUS 4.9.0
 - Added basic Triqler export
-<<<<<<< HEAD
-- ParamEditor with more convenient StringList editing  (#5135)
-- TOPPAS: add a `recent files` submenu
-- removed InspectAdapter
-- removed OMSSAAdapter
-=======
 - Improved NOVOR support
 - Improved MSFragger support
 - Removed Inspect support
@@ -82,7 +80,6 @@
 Removed Tools:
 - FeatureFinderSuperHirn -- Finds mass spectrometric features in mass spectra (TOPP)
 - InspectAdapter -- Annotates MS/MS spectra using Inspect (TOPP)
->>>>>>> 97d77420
 
 Further fixes:
 - Support for GLPK 5.x (#5127)

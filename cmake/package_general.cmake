# --------------------------------------------------------------------------
#                   OpenMS -- Open-Source Mass Spectrometry
# --------------------------------------------------------------------------
# Copyright The OpenMS Team -- Eberhard Karls University Tuebingen,
# ETH Zurich, and Freie Universitaet Berlin 2002-2022.
#
# This software is released under a three-clause BSD license:
#  * Redistributions of source code must retain the above copyright
#    notice, this list of conditions and the following disclaimer.
#  * Redistributions in binary form must reproduce the above copyright
#    notice, this list of conditions and the following disclaimer in the
#    documentation and/or other materials provided with the distribution.
#  * Neither the name of any author or any participating institution
#    may be used to endorse or promote products derived from this software
#    without specific prior written permission.
# For a full list of authors, refer to the file AUTHORS.
# --------------------------------------------------------------------------
# THIS SOFTWARE IS PROVIDED BY THE COPYRIGHT HOLDERS AND CONTRIBUTORS "AS IS"
# AND ANY EXPRESS OR IMPLIED WARRANTIES, INCLUDING, BUT NOT LIMITED TO, THE
# IMPLIED WARRANTIES OF MERCHANTABILITY AND FITNESS FOR A PARTICULAR PURPOSE
# ARE DISCLAIMED. IN NO EVENT SHALL ANY OF THE AUTHORS OR THE CONTRIBUTING
# INSTITUTIONS BE LIABLE FOR ANY DIRECT, INDIRECT, INCIDENTAL, SPECIAL,
# EXEMPLARY, OR CONSEQUENTIAL DAMAGES (INCLUDING, BUT NOT LIMITED TO,
# PROCUREMENT OF SUBSTITUTE GOODS OR SERVICES; LOSS OF USE, DATA, OR PROFITS;
# OR BUSINESS INTERRUPTION) HOWEVER CAUSED AND ON ANY THEORY OF LIABILITY,
# WHETHER IN CONTRACT, STRICT LIABILITY, OR TORT (INCLUDING NEGLIGENCE OR
# OTHERWISE) ARISING IN ANY WAY OUT OF THE USE OF THIS SOFTWARE, EVEN IF
# ADVISED OF THE POSSIBILITY OF SUCH DAMAGE.
#
# --------------------------------------------------------------------------
# $Maintainer: Julianus Pfeuffer $
# $Authors: Stephan Aiche, Julianus Pfeuffer $
# --------------------------------------------------------------------------


# --------------------------------------------------------------------------
# general definitions used for building OpenMS packages
set(CPACK_PACKAGE_NAME "OpenMS")
set(CPACK_PACKAGE_VENDOR "OpenMS.de")
set(CPACK_PACKAGE_DESCRIPTION_SUMMARY "OpenMS - A framework for mass spectrometry")
set(CPACK_PACKAGE_VERSION "${OPENMS_PACKAGE_VERSION}")
set(CPACK_PACKAGE_VERSION_MAJOR "${OPENMS_PACKAGE_VERSION_MAJOR}")
set(CPACK_PACKAGE_VERSION_MINOR "${OPENMS_PACKAGE_VERSION_MINOR}")
set(CPACK_PACKAGE_VERSION_PATCH "${OPENMS_PACKAGE_VERSION_PATCH}")
set(CPACK_PACKAGE_INSTALL_DIRECTORY "${CPACK_PACKAGE_NAME}-${OPENMS_PACKAGE_VERSION}")
set(CPACK_PACKAGE_DESCRIPTION_FILE ${PROJECT_SOURCE_DIR}/cmake/OpenMSPackageDescriptionFile.txt)
set(CPACK_RESOURCE_FILE_LICENSE ${PROJECT_SOURCE_DIR}/License.txt)
set(CPACK_RESOURCE_FILE_WELCOME ${PROJECT_SOURCE_DIR}/cmake/OpenMSPackageResourceWelcomeFile.txt)
set(CPACK_RESOURCE_FILE_README ${PROJECT_SOURCE_DIR}/cmake/OpenMSPackageResourceReadme.txt)
set(CPACK_STRIP_FILES TRUE) # to save some space in the installers

set(OPENMS_LOGO_NAME openms_logo_large_transparent.png) ## The filename of the logo to be used for the OpenMS folder e.g. on the DMG
set(OPENMS_LOGO ${PROJECT_SOURCE_DIR}/cmake/MacOSX/${OPENMS_LOGO_NAME}) ## The logo to be used for the OpenMS folder e.g. on the DMG

set(OPENMS_LOGOSMALL_NAME openms_logo_corner_transparent.png) ## The filename of the logo to be used for the OpenMS folder e.g. on the PKG
set(OPENMS_LOGOSMALL ${PROJECT_SOURCE_DIR}/cmake/MacOSX/${OPENMS_LOGOSMALL_NAME}) ## The logo to be used for the OpenMS folder e.g. on the PKG

########################################################### Fixing dynamic dependencies
## Qt Plugins needed for the CL tools should have been installed before (such as QSqliteDriverPlugin)
## This currently works because our libs and TOPP tools include all dependencies. For macOS,
##  the app bundles need to have a different RUNTIME_DEPENDENCY_SET (TOPPView_DEPS, ...) due
##  to CMake assuming you want standalone bundles. But we want to share libs between them.

# This would be to look in the Contrib and other cmake_prefix_paths for dependencies.
#list(TRANSFORM CMAKE_PREFIX_PATH APPEND "/bin" OUTPUT_VARIABLE DEP_BIN_DIRS)
#list(TRANSFORM CMAKE_PREFIX_PATH APPEND "/lib" OUTPUT_VARIABLE DEP_LIB_DIRS)
# But since we copy them in the build stage to our runtime directory (bin), we can add this one.

# On Windows we need to tell CMake where to look for.
# We also do not need API sets. So exclude them.
if(WIN32)
  set(EXCLUDE "api-ms" "ext-ms" "hvsi" "pdmutilities")
elseif(APPLE)
  set(EXCLUDE "/usr/lib" "/System/")
else()
  set(EXCLUDE)
endif()

install(RUNTIME_DEPENDENCY_SET OPENMS_DEPS
        DESTINATION ${INSTALL_LIB_DIR}
        COMPONENT Dependencies
<<<<<<< HEAD
        PRE_EXCLUDE_REGEXES "api-ms" "ext-ms" "hvsi" "pdmutilities"
        DIRECTORIES $<TARGET_FILE_DIR:OpenMS>)
=======
        PRE_EXCLUDE_REGEXES ${EXCLUDE} 
        DIRECTORIES ${CMAKE_RUNTIME_OUTPUT_DIRECTORY})
>>>>>>> 683ff694
#install(RUNTIME_DEPENDENCY_SET TOPPView_DEPS) # I think without giving DESTINATION and COMPONENT it will be inferred
#install(RUNTIME_DEPENDENCY_SET TOPPAS_DEPS)
#...

########################################################### SEARCHENGINES
set(THIRDPARTY_COMPONENT_GROUP)
## populates the THIRDPARTY_COMPONENT_GROUP list
if(EXISTS ${SEARCH_ENGINES_DIRECTORY})
  ## TODO we could think about just recursing over subfolders
  install_thirdparty_folder("pwiz-bin")
  install_thirdparty_folder("Comet")
  install_thirdparty_folder("Fido")
  install_thirdparty_folder("MSGFPlus")
  install_thirdparty_folder("XTandem")
  install_thirdparty_folder("LuciPHOr2")
  install_thirdparty_folder("SpectraST")
  install_thirdparty_folder("Sirius")
  install_thirdparty_folder("Percolator")
  install_thirdparty_folder("MaRaCluster")
  install_thirdparty_folder("ThermoRawFileParser")
endif()<|MERGE_RESOLUTION|>--- conflicted
+++ resolved
@@ -79,13 +79,9 @@
 install(RUNTIME_DEPENDENCY_SET OPENMS_DEPS
         DESTINATION ${INSTALL_LIB_DIR}
         COMPONENT Dependencies
-<<<<<<< HEAD
-        PRE_EXCLUDE_REGEXES "api-ms" "ext-ms" "hvsi" "pdmutilities"
+        PRE_EXCLUDE_REGEXES ${EXCLUDE} 
         DIRECTORIES $<TARGET_FILE_DIR:OpenMS>)
-=======
-        PRE_EXCLUDE_REGEXES ${EXCLUDE} 
-        DIRECTORIES ${CMAKE_RUNTIME_OUTPUT_DIRECTORY})
->>>>>>> 683ff694
+
 #install(RUNTIME_DEPENDENCY_SET TOPPView_DEPS) # I think without giving DESTINATION and COMPONENT it will be inferred
 #install(RUNTIME_DEPENDENCY_SET TOPPAS_DEPS)
 #...

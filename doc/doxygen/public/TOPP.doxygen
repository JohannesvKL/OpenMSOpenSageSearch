--- conflicted
+++ resolved
@@ -191,56 +191,6 @@
   - @subpage TOPP_QCMerger - Merges two qcML files together.
   - @subpage TOPP_QCShrinker - Removes extra verbose table attachments from a qcML file that are not needed anymore, e.g. for a final report.
 
-<<<<<<< HEAD
-  Besides TOPP, %OpenMS offers a range of other tools categorized as utilities.
-  They are not part of typical analysis pipelines, but they still might be very helpful to you.
-  The tools categorized as utilities are divided into several subgroups:
-
-  <b>Maintenance</b>
-  - @subpage TOPP_INIUpdater - Updates INI and TOPPAS files from previous versions of %OpenMS as parameters and storage method might have change
-<!-- Documentation missing:
-  - @subpage TOPP_OpenMSInfo - Print build system information.
--->
-
-  <b>Signal Processing and Preprocessing</b>
-  - @subpage TOPP_PeakPickerIterative - A tool for peak detection in profile data.
-
-  <b>File Handling</b>
-  - @subpage TOPP_FuzzyDiff - Compares two files, tolerating numeric differences.
-  - @subpage TOPP_IDSplitter - Splits protein/peptide identifications off of annotated data files.
-  - @subpage TOPP_MzMLSplitter - Splits an mzML file into multiple parts.
-  - @subpage TOPP_SemanticValidator - SemanticValidator for analysisXML and mzML files.
-  - @subpage TOPP_XMLValidator - Validates XML files against an XSD schema.
-
-  <b>Protein/Peptide Identification</b>
-  - @subpage TOPP_DatabaseFilter - Filters a protein database in FASTA format according to one or multiple filtering criteria.
-  - @subpage TOPP_DecoyDatabase - Creates decoy peptide databases from normal ones.
-  - @subpage TOPP_Digestor - Digests a protein database in-silico.
-  - @subpage TOPP_DigestorMotif - Digests a protein database in-silico (optionally allowing only peptides with a specific motif) and produces statistical data for all peptides.
-  - @subpage TOPP_Epifany - Bayesian protein inference based on PSM probabilities.
-  - @subpage TOPP_IDExtractor - Extracts n peptides randomly or best n from idXML files.
-  - @subpage TOPP_IDMassAccuracy - Calculates a distribution of the mass error from given mass spectra and IDs.
-  - @subpage TOPP_IDScoreSwitcher - Switches between different scores of peptide or protein hits in identification data.
-  - @subpage TOPP_MSFraggerAdapter - Peptide Identification with MSFragger.
-  - @subpage TOPP_NovorAdapter - De novo sequencing from tandem mass spectrometry data.
-  - @subpage TOPP_PSMFeatureExtractor - Creates search engine specific features for PercolatorAdapter input.
-  - @subpage TOPP_SequenceCoverageCalculator - Prints information about idXML files.
-  - @subpage TOPP_SpecLibCreator - Creates an MSP-formatted spectral library.
-  - @subpage TOPP_SpectraSTSearchAdapter - An interface to the 'SEARCH' mode of the SpectraST program (external, beta).
-  - @subpage TOPP_StaticModification - Allows to attach a set of fixed modifications to an idXML file (MS/MS search results), e.g. to add 15N (N15) labeling post-hoc.
-
-  <b>Cross-linking</b>
-  - @subpage TOPP_RNPxlSearch - Annotates RNA-to-peptide cross-links in MS/MS spectra.
-  - @subpage TOPP_RNPxlXICFilter - Removes MS2 spectra from treatment based on the fold change between control and treatment for RNA-to-peptide cross-linking experiments.
-
-  <b>Quantitation</b>
-  - @subpage TOPP_FeatureFinderMetaboIdent - Detects features in MS1 data corresponding to small molecule identifications.
-  - @subpage TOPP_ProteomicsLFQ - A standard Proteomics LFQ pipeline.
-  - @subpage TOPP_MetaboliteAdductDecharger - Decharges and merges different feature charge variants of the same small molecule.
-  - @subpage TOPP_MultiplexResolver - Resolves conflicts between identifications and quantifications in multiplex data.
-=======
->>>>>>> 0f816788
-
   <b>Metabolite Identification</b>
   - @subpage TOPP_AccurateMassSearch - Finds potential HMDB IDs within the given mass error window.
   - @subpage TOPP_MetaboliteSpectralMatcher - Identifies small molecules from tandem MS spectra.

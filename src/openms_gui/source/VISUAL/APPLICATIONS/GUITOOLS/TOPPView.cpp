// --------------------------------------------------------------------------
//                   OpenMS -- Open-Source Mass Spectrometry
// --------------------------------------------------------------------------
// Copyright The OpenMS Team -- Eberhard Karls University Tuebingen,
// ETH Zurich, and Freie Universitaet Berlin 2002-2022.
//
// This software is released under a three-clause BSD license:
//  * Redistributions of source code must retain the above copyright
//    notice, this list of conditions and the following disclaimer.
//  * Redistributions in binary form must reproduce the above copyright
//    notice, this list of conditions and the following disclaimer in the
//    documentation and/or other materials provided with the distribution.
//  * Neither the name of any author or any participating institution
//    may be used to endorse or promote products derived from this software
//    without specific prior written permission.
// For a full list of authors, refer to the file AUTHORS.
// --------------------------------------------------------------------------
// THIS SOFTWARE IS PROVIDED BY THE COPYRIGHT HOLDERS AND CONTRIBUTORS "AS IS"
// AND ANY EXPRESS OR IMPLIED WARRANTIES, INCLUDING, BUT NOT LIMITED TO, THE
// IMPLIED WARRANTIES OF MERCHANTABILITY AND FITNESS FOR A PARTICULAR PURPOSE
// ARE DISCLAIMED. IN NO EVENT SHALL ANY OF THE AUTHORS OR THE CONTRIBUTING
// INSTITUTIONS BE LIABLE FOR ANY DIRECT, INDIRECT, INCIDENTAL, SPECIAL,
// EXEMPLARY, OR CONSEQUENTIAL DAMAGES (INCLUDING, BUT NOT LIMITED TO,
// PROCUREMENT OF SUBSTITUTE GOODS OR SERVICES; LOSS OF USE, DATA, OR PROFITS;
// OR BUSINESS INTERRUPTION) HOWEVER CAUSED AND ON ANY THEORY OF LIABILITY,
// WHETHER IN CONTRACT, STRICT LIABILITY, OR TORT (INCLUDING NEGLIGENCE OR
// OTHERWISE) ARISING IN ANY WAY OUT OF THE USE OF THIS SOFTWARE, EVEN IF
// ADVISED OF THE POSSIBILITY OF SUCH DAMAGE.
//
// --------------------------------------------------------------------------
// $Maintainer: Timo Sachsenberg $
// $Authors: Marc Sturm $
// --------------------------------------------------------------------------

/**
  @page TOPP_TOPPView TOPPView

  TOPPView is a viewer for MS and HPLC-MS data. It can be used to inspect files in mzML, mzData, mzXML
  and several other file formats. It also supports viewing data from an %OpenMS database.
  The following figure shows two instances of TOPPView displaying a HPLC-MS map and a MS raw spectrum:

  @image html TOPPView.png

  More information about TOPPView can be found on the OpenMS ReadTheDocs
  page: https://openms.readthedocs.io/en/latest/docs/tutorials/TOPP/toppview-introduction.html

  <B>The command line parameters of this tool are:</B>
  @verbinclude TOPP_TOPPView.cli
*/

//QT
#include <QtWidgets/QSplashScreen>
#include <QMessageBox>

//OpenMS
#include <OpenMS/VISUAL/APPLICATIONS/TOPPViewBase.h>
#include <OpenMS/VISUAL/APPLICATIONS/MISC/QApplicationTOPP.h>
#include <OpenMS/SYSTEM/StopWatch.h>


using namespace OpenMS;
using namespace std;

//STL
#include <iostream>
#include <map>
#include <vector>

#ifdef OPENMS_WINDOWSPLATFORM
#   ifndef _WIN32_WINNT
#       define _WIN32_WINNT 0x0501 // Win XP (and above)
#   endif
#   include <Windows.h>
#endif

//-------------------------------------------------------------
// command line name of this tool
//-------------------------------------------------------------
const char* tool_name = "TOPPView";

//-------------------------------------------------------------
// description of the usage of this TOPP tool
//-------------------------------------------------------------

void print_usage()
{
  cerr << endl
       << tool_name << " -- A viewer for mass spectrometry data." << "\n"
       << "\n"
       << "Usage:" << "\n"
       << " " << tool_name << " [options] [files]" << "\n"
       << "\n"
       << "Options are:" << "\n"
       << "  --help           Shows this help" << "\n"
       << "  -ini <File>      Sets the INI file (default: ~/.TOPPView.ini)" << "\n"
       << "  --force          Forces scan for new tools/utils" << "\n"
       << "\n"
       << "Hints:" << "\n"
       << " - To open several files in one window put a '+' in between the files." << "\n"
       << " - '@bw' after a map file displays the dots in a white to black gradient." << "\n"
       << " - '@bg' after a map file displays the dots in a grey to black gradient." << "\n"
       << " - '@b'  after a map file displays the dots in black." << "\n"
       << " - '@r'  after a map file displays the dots in red." << "\n"
       << " - '@g'  after a map file displays the dots in green." << "\n"
       << " - '@m'  after a map file displays the dots in magenta." << "\n"
       << " - Example: '" << tool_name << " 1.mzML + 2.mzML @bw + 3.mzML @bg'" << "\n"
       << endl;
}

int main(int argc, const char** argv)
{
  //list of all the valid options
  std::map<std::string, std::string> valid_options, valid_flags, option_lists;
  valid_flags["--help"] = "help";
  valid_flags["--force"] = "force";
  valid_options["-ini"] = "ini";

  Param param;
  param.parseCommandLine(argc, argv, valid_options, valid_flags, option_lists);

  // '--help' given
  if (param.exists("help"))
  {
    print_usage();
    return 0;
  }

  // test if unknown options were given
  if (param.exists("unknown"))
  {
    // if TOPPView is packed as Mac OS X bundle it will get a -psn_.. parameter by default from the OS
    // if this is the only unknown option it will be ignored .. maybe this should be solved directly
    // in Param.h
    if (!(String(param.getValue("unknown").toString()).hasSubstring("-psn") && !String(param.getValue("unknown").toString()).hasSubstring(", ")))
    {
      cout << "Unknown option(s) '" << param.getValue("unknown").toString() << "' given. Aborting!" << endl;
      print_usage();
      return 1;
    }
  }

  try
  {
<<<<<<< HEAD
=======
#if defined(__APPLE__)
>>>>>>> ac15cedb
    // see https://bugreports.qt.io/browse/QTBUG-104871
    // if you link to QtWebEngine and the corresponding macros are enabled, it will
    // try to default to OpenGL 4.1 on macOS (for hardware acceleration of WebGL in Chromium, which we do not need yet)
    // but our OpenGL code for 3D View is written in OpenGL 2.x.
    // Now we force 2.1 which is also available on all? Macs.
    QSurfaceFormat format;
    format.setVersion(2, 1); // the default is 2, 0
<<<<<<< HEAD
    QSurfaceFormat::setDefaultFormat(format);

=======
    QSurfaceFormat::setDefaultFormat(format); // should be done before creating a QApplication
#endif
    
>>>>>>> ac15cedb
    QApplicationTOPP a(argc, const_cast<char**>(argv));
    a.connect(&a, &QApplicationTOPP::lastWindowClosed, &a, &QApplicationTOPP::quit);

    TOPPViewBase::TOOL_SCAN mode = param.exists("force")? TOPPViewBase::TOOL_SCAN::FORCE_SCAN : TOPPViewBase::TOOL_SCAN::SCAN_IF_NEWER_VERSION;
    TOPPViewBase tb(mode);
    a.connect(&a, &QApplicationTOPP::fileOpen, &tb, &TOPPViewBase::openFile);
    tb.show();

    // Create the splashscreen that is displayed while the application loads (version is drawn dynamically)
    QPixmap qpm(":/TOPPView_Splashscreen.png");
    QPainter pt_ver(&qpm);
    pt_ver.setFont(QFont("Helvetica [Cronyx]", 15, 2, true));
    pt_ver.setPen(QColor(44, 50, 152));
    pt_ver.drawText(490, 94, VersionInfo::getVersion().toQString());
    QSplashScreen splash_screen(qpm);
    splash_screen.show();

    QApplication::processEvents();
    StopWatch stop_watch;
    stop_watch.start();

    if (param.exists("ini"))
    {
      tb.loadPreferences(param.getValue("ini").toString());
    }

    //load command line files
    if (param.exists("misc"))
    {
      tb.loadFiles(ListUtils::toStringList<std::string>(param.getValue("misc")), &splash_screen);
    }

    // We are about to show the application.
    // Proper time to remove the splashscreen, if at least 1.5 seconds have passed...
    while (stop_watch.getClockTime() < 1.5) /*wait*/
    {
    }
    stop_watch.stop();
    splash_screen.close();

#ifdef OPENMS_WINDOWSPLATFORM
    FreeConsole(); // get rid of console window at this point (we will not see any console output from this point on)
    AttachConsole(-1); // if the parent is a console, reattach to it - so we can see debug output - a normal user will usually not use cmd.exe to start a GUI)
#endif
    return a.exec();
  }
  //######################## ERROR HANDLING #################################
  catch (Exception::UnableToCreateFile& e)
  {
    cout << String("Error: Unable to write file (") << e.what() << ")" << endl << "Code location: " << e.getFile() << ":" << e.getLine() << endl;
  }
  catch (Exception::FileNotFound& e)
  {
    cout << String("Error: File not found (") << e.what() << ")" << endl << "Code location: " << e.getFile() << ":" << e.getLine() << endl;
  }
  catch (Exception::FileNotReadable& e)
  {
    cout << String("Error: File not readable (") << e.what() << ")" << endl << "Code location: " << e.getFile() << ":" << e.getLine() << endl;
  }
  catch (Exception::FileEmpty& e)
  {
    cout << String("Error: File empty (") << e.what() << ")" << endl << "Code location: " << e.getFile() << ":" << e.getLine() << endl;
  }
  catch (Exception::ParseError& e)
  {
    cout << String("Error: Unable to read file (") << e.what() << ")" << endl << "Code location: " << e.getFile() << ":" << e.getLine() << endl;
  }
  catch (Exception::InvalidValue& e)
  {
    cout << String("Error: Invalid value (") << e.what() << ")" << endl << "Code location: " << e.getFile() << ":" << e.getLine() << endl;
  }
  catch (Exception::BaseException& e)
  {
    cout << String("Error: Unexpected error (") << e.what() << ")" << endl << "Code location: " << e.getFile() << ":" << e.getLine() << endl;
  }

  return 1;
}<|MERGE_RESOLUTION|>--- conflicted
+++ resolved
@@ -141,10 +141,8 @@
 
   try
   {
-<<<<<<< HEAD
-=======
+
 #if defined(__APPLE__)
->>>>>>> ac15cedb
     // see https://bugreports.qt.io/browse/QTBUG-104871
     // if you link to QtWebEngine and the corresponding macros are enabled, it will
     // try to default to OpenGL 4.1 on macOS (for hardware acceleration of WebGL in Chromium, which we do not need yet)
@@ -152,14 +150,9 @@
     // Now we force 2.1 which is also available on all? Macs.
     QSurfaceFormat format;
     format.setVersion(2, 1); // the default is 2, 0
-<<<<<<< HEAD
-    QSurfaceFormat::setDefaultFormat(format);
-
-=======
     QSurfaceFormat::setDefaultFormat(format); // should be done before creating a QApplication
 #endif
-    
->>>>>>> ac15cedb
+
     QApplicationTOPP a(argc, const_cast<char**>(argv));
     a.connect(&a, &QApplicationTOPP::lastWindowClosed, &a, &QApplicationTOPP::quit);
 

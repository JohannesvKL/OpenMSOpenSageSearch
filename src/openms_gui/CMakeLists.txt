--- conflicted
+++ resolved
@@ -98,6 +98,7 @@
 # --------------------------------------------------------------------------
 # handle OpenGL and QTPrintSupport on macosx systems
 if(APPLE)
+  find_package(OpenGL REQUIRED)
   # The QPA plugin libqcocoa.dylib that is silently loaded by QApplication in QT
   # on Mac depends on QtPrintSupport. If we do not link, it will not be packaged.
   set(OpenMS_GUI_PRIVATE_DEP_LIBRARIES ${Qt5PrintSupport_LIBRARIES})
@@ -118,14 +119,8 @@
 		   # The Qt5Widgets_INCLUDES also includes the include directories for
 		   # dependencies QtCore and QtGui
                                      ${Qt5Widgets_INCLUDE_DIRS}
-				     ${Qt5Svg_INCLUDE_DIRS}
-<<<<<<< HEAD
-				     ${Qt5Network_INCLUDE_DIRS}
-=======
-				     ${Qt5OpenGL_INCLUDE_DIRS}
-				     ${Qt5Network_INCLUDE_DIRS}
-				     ${Qt5Concurrent_INCLUDE_DIRS}
->>>>>>> 3085ced1
+				                             ${Qt5Svg_INCLUDE_DIRS}
+				                             ${Qt5Network_INCLUDE_DIRS}
                    LINK_LIBRARIES ${OpenMS_GUI_DEP_LIBRARIES}
                    PRIVATE_LINK_LIBRARIES ${OpenMS_GUI_PRIVATE_DEP_LIBRARIES}
                    DLL_EXPORT_PATH "OpenMS/VISUAL/")

--- conflicted
+++ resolved
@@ -609,12 +609,7 @@
     {
       vector<PeptideIdentification>& ids = map_it->getPeptideIdentifications();
       vector<Size> times_seen(number_of_runs);
-<<<<<<< HEAD
-      for (vector<PeptideIdentification>::iterator pep_it = ids.begin();
-           pep_it != ids.end(); ++pep_it)
-=======
       for (PeptideIdentification& pep : ids)
->>>>>>> cef7d2ef
       {
         ++times_seen[id_mapping[pep.getIdentifier()]];
       }
@@ -841,7 +836,7 @@
           OPENMS_LOG_FATAL_ERROR << "ConsensusID on idXML without the --per_spectrum flag expects a merged idXML file"
           "with multiple runs. Only one run found in the first file." << std::endl;
         }
-        
+
         // merge peptide IDs by precursor position - this is equivalent to a
         // feature linking problem (peptide IDs from different ID runs <->
         // features from different maps), so we bring the data into a format
@@ -901,7 +896,7 @@
         {
           auto& ids = cfeature.getPeptideIdentifications();
           consensus->apply(ids, runid_to_se, old_size);
-          
+
           if (!ids.empty())
           {
             PeptideIdentification& pep_id = ids[0];

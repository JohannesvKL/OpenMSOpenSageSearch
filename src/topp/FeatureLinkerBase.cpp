// --------------------------------------------------------------------------
//                   OpenMS -- Open-Source Mass Spectrometry
// --------------------------------------------------------------------------
// Copyright The OpenMS Team -- Eberhard Karls University Tuebingen,
// ETH Zurich, and Freie Universitaet Berlin 2002-2015.
//
// This software is released under a three-clause BSD license:
//  * Redistributions of source code must retain the above copyright
//    notice, this list of conditions and the following disclaimer.
//  * Redistributions in binary form must reproduce the above copyright
//    notice, this list of conditions and the following disclaimer in the
//    documentation and/or other materials provided with the distribution.
//  * Neither the name of any author or any participating institution
//    may be used to endorse or promote products derived from this software
//    without specific prior written permission.
// For a full list of authors, refer to the file AUTHORS.
// --------------------------------------------------------------------------
// THIS SOFTWARE IS PROVIDED BY THE COPYRIGHT HOLDERS AND CONTRIBUTORS "AS IS"
// AND ANY EXPRESS OR IMPLIED WARRANTIES, INCLUDING, BUT NOT LIMITED TO, THE
// IMPLIED WARRANTIES OF MERCHANTABILITY AND FITNESS FOR A PARTICULAR PURPOSE
// ARE DISCLAIMED. IN NO EVENT SHALL ANY OF THE AUTHORS OR THE CONTRIBUTING
// INSTITUTIONS BE LIABLE FOR ANY DIRECT, INDIRECT, INCIDENTAL, SPECIAL,
// EXEMPLARY, OR CONSEQUENTIAL DAMAGES (INCLUDING, BUT NOT LIMITED TO,
// PROCUREMENT OF SUBSTITUTE GOODS OR SERVICES; LOSS OF USE, DATA, OR PROFITS;
// OR BUSINESS INTERRUPTION) HOWEVER CAUSED AND ON ANY THEORY OF LIABILITY,
// WHETHER IN CONTRACT, STRICT LIABILITY, OR TORT (INCLUDING NEGLIGENCE OR
// OTHERWISE) ARISING IN ANY WAY OUT OF THE USE OF THIS SOFTWARE, EVEN IF
// ADVISED OF THE POSSIBILITY OF SUCH DAMAGE.
//
// --------------------------------------------------------------------------
// $Maintainer: Clemens Groepl $
// $Authors: Marc Sturm, Clemens Groepl, Steffen Sass $
// --------------------------------------------------------------------------

#include <OpenMS/FORMAT/ConsensusXMLFile.h>
#include <OpenMS/FORMAT/FeatureXMLFile.h>
#include <OpenMS/FORMAT/FileHandler.h>
#include <OpenMS/FORMAT/FileTypes.h>
#include <OpenMS/ANALYSIS/MAPMATCHING/FeatureGroupingAlgorithm.h>
#include <OpenMS/DATASTRUCTURES/ListUtils.h>
#include <OpenMS/CONCEPT/ProgressLogger.h>

#include <OpenMS/KERNEL/ConversionHelper.h>

#include <OpenMS/APPLICATIONS/TOPPBase.h>

using namespace OpenMS;
using namespace std;

//-------------------------------------------------------------
//Doxygen docu
//-------------------------------------------------------------

/**
    @page TOPP_FeatureLinkerBase FeatureLinkerBase

    @brief Base class for different FeatureLinker tools.

*/

// We do not want this class to show up in the docu:
/// @cond TOPPCLASSES

class TOPPFeatureLinkerBase :
  public TOPPBase, public ProgressLogger
{

public:
  TOPPFeatureLinkerBase(String name, String description) :
    TOPPBase(name, description)
  {
  }

protected:
  void registerOptionsAndFlags_()   // only for "unlabeled" algorithms!
  {
    registerInputFileList_("in", "<files>", ListUtils::create<String>(""), "input files separated by blanks", true);
    setValidFormats_("in", ListUtils::create<String>("featureXML,consensusXML"));
    registerOutputFile_("out", "<file>", "", "Output file", true);
    setValidFormats_("out", ListUtils::create<String>("consensusXML"));
    addEmptyLine_();
    registerFlag_("keep_subelements", "For consensusXML input only: If set, the sub-features of the inputs are transferred to the output.");
  }

  ExitCodes common_main_(FeatureGroupingAlgorithm * algorithm,
                         bool labeled = false)
  {
    //-------------------------------------------------------------
    // parameter handling
    //-------------------------------------------------------------
    StringList ins;
    if (labeled) ins.push_back(getStringOption_("in"));
    else ins = getStringList_("in");
    String out = getStringOption_("out");

    //-------------------------------------------------------------
    // check for valid input
    //-------------------------------------------------------------
    // check if all input files have the correct type
    FileTypes::Type file_type = FileHandler::getType(ins[0]);
    for (Size i = 0; i < ins.size(); ++i)
    {
      if (FileHandler::getType(ins[i]) != file_type)
      {
        writeLog_("Error: All input files must be of the same type!");
        return ILLEGAL_PARAMETERS;
      }
    }

    //-------------------------------------------------------------
    // set up algorithm
    //-------------------------------------------------------------
    Param algorithm_param = getParam_().copy("algorithm:", true);
    writeDebug_("Used algorithm parameters", algorithm_param, 3);
    algorithm->setParameters(algorithm_param);

    //-------------------------------------------------------------
    // perform grouping
    //-------------------------------------------------------------
    // load input
    ConsensusMap out_map;
    StringList ms_run_locations;
    if (file_type == FileTypes::FEATUREXML)
    {
      vector<ConsensusMap > maps(ins.size());
      FeatureXMLFile f;
      FeatureFileOptions param = f.getOptions();
      // to save memory don't load convex hulls and subordinates
      param.setLoadSubordinates(false);
      param.setLoadConvexHull(false);
      f.setOptions(param);

      Size progress = 0;
      setLogType(ProgressLogger::CMD);
      startProgress(0, ins.size(), "reading input");
      for (Size i = 0; i < ins.size(); ++i)
      {
        FeatureMap tmp;
        f.load(ins[i], tmp);
        out_map.getFileDescriptions()[i].filename = ins[i];
        out_map.getFileDescriptions()[i].size = tmp.size();
        out_map.getFileDescriptions()[i].unique_id = tmp.getUniqueId();
        // to save memory, remove convex hulls, subordinates and meta info:
        for (FeatureMap::Iterator it = tmp.begin(); it != tmp.end();
             ++it)
        {
          it->getSubordinates().clear();
          it->getConvexHulls().clear();
          it->clearMetaInfo();
        }

        MapConversion::convert(i, tmp, maps[i]);

        maps[i].updateRanges();
<<<<<<< HEAD
        // copy over information on the primary MS run
        const StringList& ms_runs = maps[i].getPrimaryMSRunPath();
        ms_run_locations.insert(ms_run_locations.end(), ms_runs.begin(), ms_runs.end());
=======
        setProgress(progress++);
>>>>>>> 34926401
      }
      endProgress();

      // exception for "labeled" algorithms: copy file descriptions
      if (labeled)
      {
        out_map.getFileDescriptions()[1] = out_map.getFileDescriptions()[0];
        out_map.getFileDescriptions()[0].label = "light";
        out_map.getFileDescriptions()[1].label = "heavy";
      }

      // group
      algorithm->group(maps, out_map);
    }
    else
    {
      vector<ConsensusMap> maps(ins.size());
      ConsensusXMLFile f;
      for (Size i = 0; i < ins.size(); ++i)
      {
        f.load(ins[i], maps[i]);
        maps[i].updateRanges();
        // copy over information on the primary MS run
        const StringList& ms_runs = maps[i].getPrimaryMSRunPath();
        ms_run_locations.insert(ms_run_locations.end(), ms_runs.begin(), ms_runs.end());
      }
      // group
      algorithm->group(maps, out_map);

      // set file descriptions:
      bool keep_subelements = getFlag_("keep_subelements");
      if (!keep_subelements)
      {
        for (Size i = 0; i < ins.size(); ++i)
        {
          out_map.getFileDescriptions()[i].filename = ins[i];
          out_map.getFileDescriptions()[i].size = maps[i].size();
          out_map.getFileDescriptions()[i].unique_id = maps[i].getUniqueId();
        }
      }
      else
      {
        // components of the output map are not the input maps themselves, but
        // the components of the input maps:
        algorithm->transferSubelements(maps, out_map);
      }
    }

    // assign unique ids
    out_map.applyMemberFunction(&UniqueIdInterface::setUniqueId);

    // annotate output with data processing info
    addDataProcessing_(out_map,
                       getProcessingInfo_(DataProcessing::FEATURE_GROUPING));

    // set primary MS runs
    out_map.setPrimaryMSRunPath(ms_run_locations);

    // write output
    ConsensusXMLFile().store(out, out_map);

    // some statistics
    map<Size, UInt> num_consfeat_of_size;
    for (ConsensusMap::const_iterator cmit = out_map.begin();
         cmit != out_map.end(); ++cmit)
    {
      ++num_consfeat_of_size[cmit->size()];
    }

    LOG_INFO << "Number of consensus features:" << endl;
    for (map<Size, UInt>::reverse_iterator i = num_consfeat_of_size.rbegin();
         i != num_consfeat_of_size.rend(); ++i)
    {
      LOG_INFO << "  of size " << setw(2) << i->first << ": " << setw(6) 
               << i->second << endl;
    }
    LOG_INFO << "  total:      " << setw(6) << out_map.size() << endl;

    return EXECUTION_OK;
  }

};

/// @endcond<|MERGE_RESOLUTION|>--- conflicted
+++ resolved
@@ -152,13 +152,12 @@
         MapConversion::convert(i, tmp, maps[i]);
 
         maps[i].updateRanges();
-<<<<<<< HEAD
+
         // copy over information on the primary MS run
         const StringList& ms_runs = maps[i].getPrimaryMSRunPath();
         ms_run_locations.insert(ms_run_locations.end(), ms_runs.begin(), ms_runs.end());
-=======
+
         setProgress(progress++);
->>>>>>> 34926401
       }
       endProgress();
 

// --------------------------------------------------------------------------
//                   OpenMS -- Open-Source Mass Spectrometry
// --------------------------------------------------------------------------
// Copyright The OpenMS Team -- Eberhard Karls University Tuebingen,
// ETH Zurich, and Freie Universitaet Berlin 2002-2018.
//
// This software is released under a three-clause BSD license:
//  * Redistributions of source code must retain the above copyright
//    notice, this list of conditions and the following disclaimer.
//  * Redistributions in binary form must reproduce the above copyright
//    notice, this list of conditions and the following disclaimer in the
//    documentation and/or other materials provided with the distribution.
//  * Neither the name of any author or any participating institution
//    may be used to endorse or promote products derived from this software
//    without specific prior written permission.
// For a full list of authors, refer to the file AUTHORS.
// --------------------------------------------------------------------------
// THIS SOFTWARE IS PROVIDED BY THE COPYRIGHT HOLDERS AND CONTRIBUTORS "AS IS"
// AND ANY EXPRESS OR IMPLIED WARRANTIES, INCLUDING, BUT NOT LIMITED TO, THE
// IMPLIED WARRANTIES OF MERCHANTABILITY AND FITNESS FOR A PARTICULAR PURPOSE
// ARE DISCLAIMED. IN NO EVENT SHALL ANY OF THE AUTHORS OR THE CONTRIBUTING
// INSTITUTIONS BE LIABLE FOR ANY DIRECT, INDIRECT, INCIDENTAL, SPECIAL,
// EXEMPLARY, OR CONSEQUENTIAL DAMAGES (INCLUDING, BUT NOT LIMITED TO,
// PROCUREMENT OF SUBSTITUTE GOODS OR SERVICES; LOSS OF USE, DATA, OR PROFITS;
// OR BUSINESS INTERRUPTION) HOWEVER CAUSED AND ON ANY THEORY OF LIABILITY,
// WHETHER IN CONTRACT, STRICT LIABILITY, OR TORT (INCLUDING NEGLIGENCE OR
// OTHERWISE) ARISING IN ANY WAY OUT OF THE USE OF THIS SOFTWARE, EVEN IF
// ADVISED OF THE POSSIBILITY OF SUCH DAMAGE.
//
// --------------------------------------------------------------------------
// $Maintainer: Kyowon Jeong, Jihyung Kim $
// $Authors: Kyowon Jeong, Jihyung Kim $
// --------------------------------------------------------------------------

#include <OpenMS/APPLICATIONS/TOPPBase.h>
#include <OpenMS/ANALYSIS/TOPDOWN/FLASHDeconvAlgorithm.h>
#include <OpenMS/ANALYSIS/TOPDOWN/MassFeatureTrace.h>
#include <OpenMS/FILTERING/DATAREDUCTION/MassTraceDetection.h>
#include <QDirIterator>
#include <QFileInfo>
#include <OpenMS/FORMAT/FileTypes.h>
#include <OpenMS/FORMAT/MzMLFile.h>

using namespace OpenMS;
using namespace std;

//-------------------------------------------------------------
// Doxygen docu
//-------------------------------------------------------------
/**
  @page TOPP_FLASHDeconv TOPP_FLASHDeconv
  (Need to be modified)

  @brief  @ref
  @code
  @endcode
  @verbinclude
  @htmlinclude
*/
// We do not want this class to show up in the docu:
// NEED to fill this part later


class TOPPFLASHDeconv :
    public TOPPBase
{
public:
  TOPPFLASHDeconv() :
      TOPPBase("FLASHDeconv", "Ultra-fast high-quality deconvolution enables online processing of top-down MS data",
               false)
  {
  }

protected:
  typedef FLASHDeconvHelperStructs::PeakGroup PeakGroup;
  typedef FLASHDeconvHelperStructs::Parameter Parameter;

  // this function will be used to register the tool parameters
  // it gets automatically called on tool execution
  void registerOptionsAndFlags_() override
  {
    registerInputFile_("in", "<input file>", "", "Input file");
    //    setValidFormats_("in", ListUtils::create<String>("mzML"),);
    registerOutputFile_("out", "<output file prefix/output dir>", "",
                        "Output file prefix or output dir (if prefix, [file prefix].tsv will be generated. "
                        "if dir, [dir]/[inputfile].tsv is generated per [inputfile])");

    registerDoubleOption_("tol", "<tolerance>", 10.0, "ppm tolerance", false, false);
    registerIntOption_("minC", "<min charge>", 2, "minimum charge state", false, false);
    registerIntOption_("maxC", "<max charge>", 100, "maximum charge state", false, false);
    registerDoubleOption_("minM", "<min mass>", 1000.0, "minimum mass (Da)", false, false);
    registerDoubleOption_("maxM", "<max mass>", 100000.0, "maximum mass (Da)", false, false);

    registerDoubleOption_("minIC", "<cosine threshold 0 - 1>", .75, "cosine threshold between avg. and observed isotope pattern", false, false);
    registerDoubleOption_("minCC", "<cosine threshold 0 - 1>", .5, "cosine threshold between per-charge-intensity and fitted gaussian distribution", false, false);
    registerDoubleOption_("minICS", "<cosine threshold 0 - 1>", .75, "cosine threshold between avg. and observed isotope pattern (spectrum level)", false, true);
    registerDoubleOption_("minCCS", "<cosine threshold 0 - 1>", .5, "cosine threshold between per-charge-intensity and fitted gaussian distribution (spectrum level)", false, true);


    registerIntOption_("minCP", "<min continuous charge peak count>", 3, "minimum number of peaks of continuous charges per mass", false, true);
    registerIntOption_("maxMC", "<max mass count>", -1, "maximum mass count per spec", false, true);
    //
    registerDoubleOption_("minIT", "<min intensity>", 0.0, "intensity threshold (default 0.0)", false, true);
    registerDoubleOption_("RTwindow", "<seconds>", 0.0, "RT window (if 0, 1% total gradient time)", false, true);
    registerDoubleOption_("minRTspan", "<seconds>", 10.0, "Min feature RT span", false, true);
    registerIntOption_("writeSpecDeconv", "<1:true 0:false>", 0, "to write per spectrum deconvoluted masses or not. If set, [prefix]PerSpecMasses.tsv is generated", false, true);
    registerIntOption_("maxMSL", "", 1, "maximum MS-level (inclusive) for deconvolution", false, true);

    // parameters for MSn
    registerDoubleOption_("tol2", "<MSn tolerance>", 10.0, "ppm tolerance for MSn (n>1)", false, false);
    registerDoubleOption_("minICS2", "<MSn cosine threshold 0 - 1>", .5, "cosine threshold between avg. and observed isotope pattern (spectrum level) for MSn (n>1)", false, true);
    registerDoubleOption_("minCCS2", "<MSn cosine threshold 0 - 1>", .5, "cosine threshold between per-charge-intensity and fitted gaussian distribution (spectrum level) for MSn (n>1)", false, true);
    registerIntOption_("minCP2", "<MSn min continuous charge peak count>", 2, "minimum number of peaks of continuous charges per mass for MSn (n>1)", false, true);

    //registerIntOption_("jitter", "<1:true 0:false>", 0, "jitter universal pattern to generate decoy features (output file will end with *Decoy.tsv)", false, true);
  }

  Parameter setParameter()
  {
    Parameter param;
    param.minCharge = getIntOption_("minC");
    param.chargeRange = getIntOption_("maxC") - param.minCharge + 1;
    param.maxMass = getDoubleOption_("maxM");
    param.minMass = getDoubleOption_("minM");
    param.tolerance = getDoubleOption_("tol") * 1e-6;
    param.binWidth = .5 / param.tolerance;
    param.intensityThreshold = getDoubleOption_("minIT");
    param.minContinuousChargePeakCount = getIntOption_("minCP");
    param.minIsotopeCosine = getDoubleOption_("minIC");
    param.minChargeCosine = getDoubleOption_("minCC");

    param.minIsotopeCosineSpec = getDoubleOption_("minICS");
    param.minChargeCosineSpec = getDoubleOption_("minCCS");

    //  param.maxIsotopeCosine = getDoubleOption_("minIC1");
    //param.maxIsotopeCount = getIntOption_("maxIC");
    param.maxMassCount = getIntOption_("maxMC");
    //param.chargeDistributionScoreThreshold = getDoubleOption_("minCDScore");
    param.RTwindow = getDoubleOption_("RTwindow");
    param.minRTSpan = getDoubleOption_("minRTspan");
    param.threads = getIntOption_("threads");
    param.writeSpecTsv = getIntOption_("writeSpecDeconv");
    //param.jitter = getIntOption_("jitter");
    param.maxMSLevel = getIntOption_("maxMSL");
    param.tolerance2 = getDoubleOption_("tol2") * 1e-6;
    param.binWidth2 = .5 / param.tolerance2;
    param.minContinuousChargePeakCount2 = getIntOption_("minCP2");
    param.minIsotopeCosineSpec2 = getDoubleOption_("minICS2");
    param.minChargeCosineSpec2 = getDoubleOption_("minCCS2");

    return param;
  }

  FLASHDeconvHelperStructs::PrecalcularedAveragine calculateAveragines(Parameter &param)
  {
    auto generator = new CoarseIsotopePatternGenerator();
    auto maxIso = generator->estimateFromPeptideWeight(param.maxMass);
    maxIso.trimRight(0.05 * maxIso.getMostAbundant().getIntensity());
    param.maxIsotopeCount = (int) maxIso.size() - 1;
    generator->setMaxIsotope((Size) param.maxIsotopeCount);
    return FLASHDeconvHelperStructs::PrecalcularedAveragine(100, param.maxMass, 25, generator);
  }

  // the main_ function is called after all parameters are read
  ExitCodes main_(int, const char **) override
  {
    //-------------------------------------------------------------
    // parsing parameters
    //-------------------------------------------------------------
    String infilePath = getStringOption_("in");
    String outfilePath = getStringOption_("out");

    auto param = setParameter();
    auto avgine = calculateAveragines(param);
    int specCntr = 0, qspecCntr = 0, massCntr = 0, featureCntr = 0;
    int total_specCntr = 0, total_qspecCntr = 0, total_massCntr = 0, total_featureCntr = 0;
    double total_elapsed_cpu_secs = 0, total_elapsed_wall_secs = 0;
    fstream fs, fsf, fsm;

    //-------------------------------------------------------------
    // reading input file directory -> put that in array
    //-------------------------------------------------------------
    vector<QString> infileArray;
    QString path = QString::fromUtf8(infilePath.data(), (int) infilePath.size());
    QFileInfo check_file(path);
    if (check_file.isDir())
    {
      QDirIterator it(path, QStringList() << "*.mzml", QDir::Files, QDirIterator::Subdirectories);
      while (it.hasNext())
      {
        infileArray.push_back(it.next());
      }
    }
    else
    {
      infileArray.push_back(path);
    }
    sort(infileArray.begin(), infileArray.end());

    bool isOutPathDir = (QFileInfo(QString::fromUtf8(outfilePath.data(), (int) outfilePath.size())).isDir());

    OPENMS_LOG_INFO << "Initializing ... " << endl;

    if (!isOutPathDir)
    {
      if (param.writeSpecTsv > 0)
      {
        fs.open(outfilePath + "PerSpecMasses.tsv", fstream::out);
        fsm.open(outfilePath + "PerSpecMasses.m", fstream::out);
      }
      // if (param.RTwindow > 0)
      // {


      fsf.open(outfilePath + ".tsv", fstream::out);

      //  }

      writeHeader(fs, fsf, true);
      //  fsm.open(outfilePath + ".m", fstream::out);
      //  fsm << "m=[";

      // fsp.open(outfilePath + "peak.m", fstream::out);
    }

    //-------------------------------------------------------------
    // reading input
    //-------------------------------------------------------------
    for (auto &infile : infileArray)
    {
      if (isOutPathDir)
      {
        specCntr = qspecCntr = massCntr = featureCntr = 0;
      }
      MSExperiment map;
      MzMLFile mzml;

      double elapsed_cpu_secs = 0, elapsed_wall_secs = 0;
      double elapsed_deconv_cpu_secs = 0, elapsed_deconv_wall_secs = 0;

      auto begin = clock();
      auto t_start = chrono::high_resolution_clock::now();

      OPENMS_LOG_INFO << "Processing : " << infile.toStdString() << endl;

      mzml.setLogType(log_type_);
      mzml.load(infile, map);

      param.fileName = QFileInfo(infile).fileName().toStdString();

      int ms1Cntr = 0;
      for (auto it = map.begin(); it != map.end(); ++it)
      {
        //cout<<it->getMSLevel()<<endl;
        if (it->getMSLevel() > param.maxMSLevel)
        {
          continue;
        }
        ms1Cntr++;
      }

      double rtDuration = map[map.size() - 1].getRT() - map[0].getRT();
      double rtDelta = rtDuration / ms1Cntr;
      if (param.RTwindow <= 0)
      {
        param.RTwindow = std::max(10.0,rtDuration * .01);
      }

      param.numOverlappedScans = max(param.minNumOverLappedScans, (int) (.5 + param.RTwindow / rtDelta));
      OPENMS_LOG_INFO << "# Overlapped MS1 scans:" << param.numOverlappedScans << " (in RT " << param.RTwindow << " sec)" << endl;
      if (isOutPathDir)
      {
        std::string outfileName(param.fileName);
        std::size_t found = outfileName.find_last_of(".");
        outfileName = outfileName.substr(0, found);

        if (param.writeSpecTsv > 0)
        {
          fs.open(outfilePath + outfileName + "PerSpecMasses.tsv", fstream::out);
          fsm.open(outfilePath + outfileName + "PerSpecMasses.m", fstream::out);
        }

        fsf.open(outfilePath + outfileName + ".tsv", fstream::out);


        // fsm.open(outfilePath + outfileName + "Annotated.m", fstream::out); //
        writeHeader(fs, fsf, true);

        //outfileName.erase(std::remove(outfileName.begin(), outfileName.end(), '_'), outfileName.end());
        //outfileName.erase(std::remove(outfileName.begin(), outfileName.end(), '-'), outfileName.end());
        //   fsm.open(outfilePath + "m" + outfileName + ".m", fstream::out);
        //   fsm << "m=[";
        //   fsp.open(outfilePath + "m" + outfileName + "peak.m", fstream::out);
      }

      OPENMS_LOG_INFO << "Running FLASHDeconv ... " << endl;
      auto deconv_begin = clock();
      auto deconv_t_start = chrono::high_resolution_clock::now();
      //continue;
      auto fa = FLASHDeconvAlgorithm(map, param);
      auto peakGroups = fa.Deconvolution(specCntr, qspecCntr, massCntr, avgine);

      auto deconv_t_end = chrono::high_resolution_clock::now();
      auto deconv_end = clock();

      //writeAnnotatedSpectra(peakGroups,map,fsm);//

      if (!peakGroups.empty() && specCntr > 0 && map.size() > 1)
      {
        Param common_param = getParam_().copy("algorithm:common:", true);
        writeDebug_("Common parameters passed to sub-algorithms (mtd and ffm)", common_param, 3);

        Param mtd_param = getParam_().copy("algorithm:mtd:", true);
        writeDebug_("Parameters passed to MassTraceDetection", mtd_param, 3);

        mtd_param.insert("", common_param);
        mtd_param.remove("chrom_fwhm");

        MassFeatureTrace::findFeatures(peakGroups, qspecCntr, featureCntr, fsf, avgine, mtd_param, param); //
      }

      //cout<< "after running" << endl;

      if (param.writeSpecTsv)
      {
        OPENMS_LOG_INFO << endl << "writing per spec deconvolution results ...";
        OPENMS_LOG_INFO.flush();

        for (auto &pg : peakGroups)
        {
          writePeakGroup(pg, param, fs);
          writePeakGroupMfile(pg, param, fsm);
        }

        OPENMS_LOG_INFO << "done" << endl;

      }

      // cout<<4.5<<endl;
      if (isOutPathDir)
      {
        OPENMS_LOG_INFO << "In this run, FLASHDeconv found " << massCntr << " masses in " << qspecCntr
                        << " MS1 spectra out of "
                        << specCntr << endl;
        if (featureCntr > 0)
        {
          OPENMS_LOG_INFO << "Mass tracer found " << featureCntr << " features" << endl;
        }

        //   fsm << "];";
        //   fsm.close();
        //   fsp.close();
        if (param.writeSpecTsv > 0)
        {
          fs.close();
          fsm.close();
        }

        fsf.close();

        //fsm.close();
        total_specCntr += specCntr;
        total_qspecCntr += qspecCntr;
        total_massCntr += massCntr;
        total_featureCntr += featureCntr;
      }
      else
      {
        OPENMS_LOG_INFO << "So far, FLASHDeconv found " << massCntr << " masses in " << qspecCntr
                        << " MS1 spectra out of "
                        << specCntr << endl;
        if (featureCntr > 0)
        {
          OPENMS_LOG_INFO << "Mass tracer found " << featureCntr << " features" << endl;
        }

        total_specCntr = specCntr;
        total_qspecCntr = qspecCntr;
        total_massCntr = massCntr;
        total_featureCntr = featureCntr;

      }

      //cout<<5<<endl;
      auto t_end = chrono::high_resolution_clock::now();
      auto end = clock();

      elapsed_deconv_cpu_secs = double(deconv_end - deconv_begin) / CLOCKS_PER_SEC;
      elapsed_deconv_wall_secs = chrono::duration<double>(deconv_t_end - deconv_t_start).count();

      elapsed_cpu_secs = double(end - begin) / CLOCKS_PER_SEC;
      elapsed_wall_secs = chrono::duration<double>(t_end - t_start).count();

      OPENMS_LOG_INFO << "-- done [took " << elapsed_cpu_secs << " s (CPU), " << elapsed_wall_secs
                      << " s (Wall)] --"
                      << endl;
      OPENMS_LOG_INFO << "-- deconv per spectrum (except spec loading, feature finding) [took "
                      << 1000.0 * elapsed_deconv_cpu_secs / specCntr
                      << " ms (CPU), " << 1000.0 * elapsed_deconv_wall_secs / specCntr << " ms (Wall)] --" << endl;

      total_elapsed_cpu_secs += elapsed_cpu_secs;
      total_elapsed_wall_secs += elapsed_wall_secs;
    }


    //-------------------------------------------------------------
    // calculations
    //-------------------------------------------------------------
    //-------------------------------------------------------------
    // writing output
    //-------------------------------------------------------------
    OPENMS_LOG_INFO << "Total elapsed time\n-- done [took " << total_elapsed_cpu_secs << " s (CPU), " << total_elapsed_wall_secs
                    << " s (Wall)] --"
                    << endl;

    if (massCntr < total_massCntr)
    {
      OPENMS_LOG_INFO << "In total, FLASHDeconv found " << total_massCntr << " masses in " << total_qspecCntr
                      << " MS1 spectra out of "
                      << total_specCntr << endl;
      if (featureCntr > 0)
      {
        OPENMS_LOG_INFO << "Mass tracer found " << total_featureCntr << " features" << endl;
      }
    }

    if (!isOutPathDir)
    {
      // fsm << "];";
      //  fsm.close();
      //  fsp.close();
      if (param.writeSpecTsv > 0)
      {
        fs.close();
        fsm.close();
      }
      fsf.close();
    }

    return EXECUTION_OK;
  }

  static void writeAnnotatedSpectra(vector<PeakGroup> &pgs,
                                    MSExperiment &map,
                                    fstream &fs)//, fstream &fsm, fstream &fsp)
  {

    boost::unordered_map<double, vector<PeakGroup>> pgmap;

    for (auto &pg : pgs)
    {
      pgmap[pg.spec->getRT()].push_back(pg);
    }

    int index = 1;
    for (auto it = map.begin(); it != map.end(); ++it)
    {
      double rt = it->getRT();
      /*if (rt < 3250)
      {
        continue;
      }
      if (rt > 3350)
      {
        break;
      }*/

      if (pgmap.find(rt) == pgmap.end())
      {
        continue;
      }
      auto t = pgmap[rt];
      vector<double> masses;
      int mi = 1;
      for (auto &p : t)
      {
        fs << "apeaks" << index << "{" << mi++ << "}=[";
        for (auto &lp:p.peaks)
        {
          //auto &op = lp.orgPeak;
          fs << lp.mz << "," << lp.intensity << ";";
        }

        fs << "];\n";
      }
      fs << "aspec{" << index << "}=[";
      for (auto &p : t)
      {
        fs << p.monoisotopicMass << "," << p.intensity << ";";
      }
      fs << "];\n";

      fs << "spec{" << index << "}=[";
      for (auto &p : *it)
      {
        fs << p.getMZ() << "," << p.getIntensity() << ";";
      }
      fs << "];\n";


      index++;
      //if (my_hash_map.find(non-existent key) == my_hash_map.end())

    }


  }

  static void writePeakGroup(PeakGroup &pg, Parameter &param, fstream &fs)//, fstream &fsm, fstream &fsp)
  {
    //return;//
    if (pg.peaks.empty())
    {
      return;
    }
    double &m = pg.monoisotopicMass;
    double &am = pg.avgMass;
    double &intensity = pg.intensity;
    //int nm = getNominalMass(m);
    sort(pg.peaks.begin(), pg.peaks.end());
    int minCharge = param.chargeRange + param.minCharge;
    int maxCharge = -1;
    for (auto &p : pg.peaks)
    {
      minCharge = minCharge < p.charge ? minCharge : p.charge;
      maxCharge = maxCharge > p.charge ? maxCharge : p.charge;
    }
    //<< std::to_string(am) << "\t" << std::to_string(m) << "\t" << intensity << "\t"
    //       << (maxCharge - minCharge + 1) << "\t" << minCharge << "\t" << maxCharge << "\t"
    //       << std::to_string(pg.spec->getRT())
    //cout<<1<<endl;
    fs << pg.massIndex << "\t" << pg.specIndex << "\t" << param.fileName << "\t" << pg.spec->getNativeID() << "\t"<< pg.spec->getMSLevel() << "\t"
<<<<<<< HEAD
        << pg.massCntr << "\t"
=======
       << pg.massCntr << "\t"
>>>>>>> e31ccc5f
       << std::to_string(am) << "\t" << std::to_string(m) << "\t" << intensity << "\t"
       << (maxCharge - minCharge + 1) << "\t" << minCharge << "\t" << maxCharge << "\t"
       << std::to_string(pg.spec->getRT())
       << "\t" << pg.peaks.size() << "\t";

    fs << fixed << setprecision(2);
    for (auto &p : pg.peaks)
    {
      fs << p.mz << ";";
    }
    fs << "\t";
    for (auto &p : pg.peaks)
    {
      fs << p.charge << ";";
    }
    fs << "\t";
    for (auto &p : pg.peaks)
    {
      fs << p.getUnchargedMass() << ";";
    }
    fs << "\t";
    for (auto &p : pg.peaks)
    {
      fs << p.isotopeIndex << ";";
    }
    fs << "\t";



    for (auto &p : pg.peaks)
    {
      auto tm = pg.monoisotopicMass + p.isotopeIndex * Constants::ISOTOPE_MASSDIFF_55K_U;
      auto diff = tm / p.charge + Constants::PROTON_MASS_U - p.mz;

      fs << 100*diff << ";";
    }
    fs << "\t";

    fs << fixed << setprecision(1);
    for (auto &p : pg.peaks)
    {
      fs << p.intensity << ";";
    }
    fs << fixed << setprecision(3);
    fs << "\t" << pg.isotopeCosineScore
       << "\t" << pg.chargeCosineScore
       << "\n";

    /*
    //cout<<1<<endl;

            fsp << "pg" << (int) (pg.monoisotopicMass * 10) << "rt" << (int) (pg.spec->getRT())
                << "=[";

            for (auto &p : pg.peaks) {
                fsp << p.charge << "," << p.isotopeIndex << "," << p.orgPeak->getIntensity() << ";";
            }

            fsp << "];\n";
            //cout<<3<<endl;
 */
    //fsm << m << "," << nm << "," << intensity << "," << pg.spec->getRT() << "\n";
    //cout<<4<<endl;


  }


  static void writePeakGroupMfile(PeakGroup &pg, Parameter &param, fstream &fs)//, fstream &fsm, fstream &fsp)
  {
    if (pg.peaks.empty())//
    {
      return;
    }
    //    double &m = pg.monoisotopicMass;
    //    double &am = pg.avgMass;
    //double &intensity = pg.intensity;
    //int nm = getNominalMass(m);
    sort(pg.peaks.begin(), pg.peaks.end());
    int minCharge = param.chargeRange + param.minCharge;
    int maxCharge = -1;

    int minIsotope = param.maxIsotopeCount;
    int maxIsotope = -1;

    for (auto &p : pg.peaks)
    {
      minCharge = minCharge < p.charge ? minCharge : p.charge;
      maxCharge = maxCharge > p.charge ? maxCharge : p.charge;


      minIsotope = minIsotope < p.isotopeIndex ? minIsotope : p.isotopeIndex;
      maxIsotope = maxIsotope > p.isotopeIndex ? maxIsotope : p.isotopeIndex;
    }

    auto iis = new float[maxIsotope + 1];
    auto cis = new float[maxCharge + 1];
    fill_n(iis, maxIsotope + 1, 0);
    fill_n(cis, maxCharge + 1, 0);

    fs << (pg.spec->getMSLevel() == 1 ? "sm" : "tm") << pg.specIndex << "_" << pg.massIndex << "=" << pg.monoisotopicMass << ";\n";

    fs << (pg.spec->getMSLevel() == 1 ? "sa" : "ta") << pg.specIndex << "_" << pg.massIndex << "=[";
    for (auto &p : pg.peaks)
    {
      fs << p.mz << "," << p.intensity<<";";
      iis[p.isotopeIndex] += p.intensity;
      cis[p.charge] += p.intensity;
    }
    fs<<"];\n";

    fs << (pg.spec->getMSLevel() == 1 ? "sc" : "tc") << pg.specIndex << "_" << pg.massIndex << "=[";
    for(auto i=0;i<=maxCharge;i++){
      if(cis[i] <=0)
      {
        continue;
      }
      fs << i << "," << cis[i] << ";";
    }
    fs<<"];\n";

    float ** dist = new float * [maxCharge-minCharge+1];
    for (int j = 0; j <=maxCharge-minCharge ; ++j)
    {
      dist[j] = new float[maxIsotope-minIsotope+1];
      fill_n(dist[j], maxIsotope-minIsotope+1, 0);
    }

    for (auto &p : pg.peaks)
    {
      dist[p.charge - minCharge][p.isotopeIndex - minIsotope] += p.intensity;
    }

    fs << (pg.spec->getMSLevel() == 1 ? "sd" : "td") << pg.specIndex << "_" << pg.massIndex << "=[";

    for (int j = 0; j <=maxCharge-minCharge ; ++j)
    {
      for (int i = 0; i <=maxIsotope-minIsotope ; ++i)
      {
        fs << dist[j][i]<<",";
      }
      fs<<";";
    }
    fs<<"];";

    fs << (pg.spec->getMSLevel() == 1 ? "si" : "ti") << pg.specIndex << "_" << pg.massIndex << "=[";
    for(auto i=0;i<=maxIsotope;i++){
      if(iis[i] <=0)
      {
        continue;
      }
      fs << i << "," << iis[i] << ";";
    }

    fs<<"];\n";

    delete[] iis;
    delete[] cis;
    for (int j = 0; j <=maxCharge-minCharge ; ++j)
    {
      delete[] dist[j];
    }
    delete[] dist;
  }

  static void writeHeader(fstream &fs, fstream &fsf, bool featureOut = false)
  {
    fs
        << "MassIndex\tSpecIndex\tFileName\tSpecID\tMSLevel\tMassCountInSpec\tAvgMass\tMonoisotopicMass\t"
           "AggregatedIntensity\tPeakChargeRange\tPeakMinCharge\tPeakMaxCharge\t"
           "RetentionTime\tPeakCount\tPeakMZs\tPeakCharges\tPeakMasses\tPeakIsotopeIndices\tPeakMzErrors\t"
           "PeakIntensities\tIsotopeCosineScore\tChargeIntensityCosineScore\n";
    if (!featureOut)
    {
      return;
    }
    fsf << "ID\tFileName\tMonoisotopicMass\tAverageMass\tMassCount\tStartRetentionTime"
           "\tEndRetentionTime\tRetentionTimeDuration\tApexRetentionTime"
           "\tSumIntensity\tMaxIntensity\tMinCharge\tMaxCharge\tChargeCount\tIsotopeCosineScore\tChargeIntensityCosineScore"
           "\tPeakGroupMasses\tPeakGroupRTs\n";

    return;
  }




};



// the actual main function needed to create an executable
int main(int argc, const char ** argv)
{
  TOPPFLASHDeconv tool;
  return tool.main(argc, argv);
}<|MERGE_RESOLUTION|>--- conflicted
+++ resolved
@@ -530,11 +530,7 @@
     //       << std::to_string(pg.spec->getRT())
     //cout<<1<<endl;
     fs << pg.massIndex << "\t" << pg.specIndex << "\t" << param.fileName << "\t" << pg.spec->getNativeID() << "\t"<< pg.spec->getMSLevel() << "\t"
-<<<<<<< HEAD
-        << pg.massCntr << "\t"
-=======
        << pg.massCntr << "\t"
->>>>>>> e31ccc5f
        << std::to_string(am) << "\t" << std::to_string(m) << "\t" << intensity << "\t"
        << (maxCharge - minCharge + 1) << "\t" << minCharge << "\t" << maxCharge << "\t"
        << std::to_string(pg.spec->getRT())

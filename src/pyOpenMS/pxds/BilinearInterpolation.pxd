from libcpp.vector cimport vector as libcpp_vector
from libcpp cimport bool
from Types cimport *
from Matrix cimport *

cdef extern from "<OpenMS/MATH/MISC/BilinearInterpolation.h>" namespace "OpenMS::Math":
    
    cdef cppclass BilinearInterpolation[KeyType,ValueType]:
        # wrap-instances:
        #   BilinearInterpolation := BilinearInterpolation[double, double]

        BilinearInterpolation() nogil except +
        BilinearInterpolation(BilinearInterpolation &) nogil except +
        ValueType value(KeyType arg_pos_0, KeyType arg_pos_1) nogil except +
        void addValue(KeyType arg_pos_0, KeyType arg_pos_1, ValueType arg_value) nogil except + # wrap-doc:Performs bilinear resampling.  The arg_value is split up and added to the data points around arg_pos.  ("forward resampling")

        Matrix[ValueType] getData() nogil except +
<<<<<<< HEAD
        void setData(Matrix[ValueType] & data) nogil except + # wrap-doc:Assigns data to the internal random access container storing the data. SourceContainer must be assignable to ContainerType

        bool empty() nogil except +

        KeyType key2index_0(KeyType pos) nogil except + # wrap-doc:The transformation from "outside" to "inside" coordinates
        KeyType index2key_0(KeyType pos) nogil except + # wrap-doc:The transformation from "inside" to "outside" coordinates
        KeyType key2index_1(KeyType pos) nogil except + # wrap-doc:The transformation from "outside" to "inside" coordinates
        KeyType index2key_1(KeyType pos) nogil except + # wrap-doc:The transformation from "inside" to "outside" coordinates
=======
        void setData(Matrix[ValueType] & data) nogil except + # wrap-doc:Assigns data to the internal random access container storing the data. SourceContainer must be assignable to ContainerType.

        bool empty() nogil except +

        KeyType key2index_0(KeyType pos) nogil except + # wrap-doc:The transformation from "outside" to "inside" coordinates.
        KeyType index2key_0(KeyType pos) nogil except + # wrap-doc:The transformation from "inside" to "outside" coordinates.
        KeyType key2index_1(KeyType pos) nogil except + # wrap-doc:The transformation from "outside" to "inside" coordinates.
        KeyType index2key_1(KeyType pos) nogil except + # wrap-doc:The transformation from "inside" to "outside" coordinates.
>>>>>>> 9110e58e

        KeyType getScale_0() nogil except +
        void setScale_0(KeyType & scale) nogil except +
        KeyType getScale_1() nogil except +
        void setScale_1(KeyType & scale) nogil except +

<<<<<<< HEAD
        KeyType getOffset_0() nogil except + # wrap-doc:Accessor.  "Offset" is the point (in "outside" units) which corresponds to "Data(0,0)"
        void setOffset_0(KeyType & offset) nogil except + 
        KeyType getOffset_1() nogil except + # wrap-doc:Accessor.  "Offset" is the point (in "outside" units) which corresponds to "Data(0,0)"
=======
        KeyType getOffset_0() nogil except + # wrap-doc:Accessor.  "Offset" is the point (in "outside" units) which corresponds to "Data(0,0)".
        void setOffset_0(KeyType & offset) nogil except + 
        KeyType getOffset_1() nogil except + # wrap-doc:Accessor.  "Offset" is the point (in "outside" units) which corresponds to "Data(0,0)".
>>>>>>> 9110e58e
        void setOffset_1(KeyType & offset) nogil except +

        void setMapping_0(KeyType & scale, KeyType & inside, KeyType & outside) nogil except +
        void setMapping_0(KeyType & inside_low, KeyType & outside_low, KeyType & inside_high, KeyType & outside_high) nogil except +
        void setMapping_1(KeyType & scale, KeyType & inside, KeyType & outside) nogil except +
        void setMapping_1(KeyType & inside_low, KeyType & outside_low, KeyType & inside_high, KeyType & outside_high) nogil except +

        KeyType  getInsideReferencePoint_0() nogil except +
        KeyType  getInsideReferencePoint_1() nogil except +

        KeyType  getOutsideReferencePoint_0() nogil except +
        KeyType  getOutsideReferencePoint_1() nogil except +

<<<<<<< HEAD
        KeyType supportMin_0() nogil except + # wrap-doc:Lower boundary of the support, in "outside" coordinates
        KeyType supportMin_1() nogil except + # wrap-doc:Lower boundary of the support, in "outside" coordinates

        KeyType supportMax_0() nogil except + # wrap-doc:Upper boundary of the support, in "outside" coordinates
        KeyType supportMax_1() nogil except + # wrap-doc:Upper boundary of the support, in "outside" coordinates
=======
        KeyType supportMin_0() nogil except + # wrap-doc:Lower boundary of the support, in "outside" coordinates.
        KeyType supportMin_1() nogil except + # wrap-doc:Lower boundary of the support, in "outside" coordinates.

        KeyType supportMax_0() nogil except + # wrap-doc:Upper boundary of the support, in "outside" coordinates.
        KeyType supportMax_1() nogil except + # wrap-doc:Upper boundary of the support, in "outside" coordinates.
>>>>>>> 9110e58e

        # BilinearInterpolation(KeyType scale, KeyType offset) nogil except +
<|MERGE_RESOLUTION|>--- conflicted
+++ resolved
@@ -15,7 +15,6 @@
         void addValue(KeyType arg_pos_0, KeyType arg_pos_1, ValueType arg_value) nogil except + # wrap-doc:Performs bilinear resampling.  The arg_value is split up and added to the data points around arg_pos.  ("forward resampling")
 
         Matrix[ValueType] getData() nogil except +
-<<<<<<< HEAD
         void setData(Matrix[ValueType] & data) nogil except + # wrap-doc:Assigns data to the internal random access container storing the data. SourceContainer must be assignable to ContainerType
 
         bool empty() nogil except +
@@ -24,31 +23,15 @@
         KeyType index2key_0(KeyType pos) nogil except + # wrap-doc:The transformation from "inside" to "outside" coordinates
         KeyType key2index_1(KeyType pos) nogil except + # wrap-doc:The transformation from "outside" to "inside" coordinates
         KeyType index2key_1(KeyType pos) nogil except + # wrap-doc:The transformation from "inside" to "outside" coordinates
-=======
-        void setData(Matrix[ValueType] & data) nogil except + # wrap-doc:Assigns data to the internal random access container storing the data. SourceContainer must be assignable to ContainerType.
-
-        bool empty() nogil except +
-
-        KeyType key2index_0(KeyType pos) nogil except + # wrap-doc:The transformation from "outside" to "inside" coordinates.
-        KeyType index2key_0(KeyType pos) nogil except + # wrap-doc:The transformation from "inside" to "outside" coordinates.
-        KeyType key2index_1(KeyType pos) nogil except + # wrap-doc:The transformation from "outside" to "inside" coordinates.
-        KeyType index2key_1(KeyType pos) nogil except + # wrap-doc:The transformation from "inside" to "outside" coordinates.
->>>>>>> 9110e58e
 
         KeyType getScale_0() nogil except +
         void setScale_0(KeyType & scale) nogil except +
         KeyType getScale_1() nogil except +
         void setScale_1(KeyType & scale) nogil except +
 
-<<<<<<< HEAD
         KeyType getOffset_0() nogil except + # wrap-doc:Accessor.  "Offset" is the point (in "outside" units) which corresponds to "Data(0,0)"
         void setOffset_0(KeyType & offset) nogil except + 
         KeyType getOffset_1() nogil except + # wrap-doc:Accessor.  "Offset" is the point (in "outside" units) which corresponds to "Data(0,0)"
-=======
-        KeyType getOffset_0() nogil except + # wrap-doc:Accessor.  "Offset" is the point (in "outside" units) which corresponds to "Data(0,0)".
-        void setOffset_0(KeyType & offset) nogil except + 
-        KeyType getOffset_1() nogil except + # wrap-doc:Accessor.  "Offset" is the point (in "outside" units) which corresponds to "Data(0,0)".
->>>>>>> 9110e58e
         void setOffset_1(KeyType & offset) nogil except +
 
         void setMapping_0(KeyType & scale, KeyType & inside, KeyType & outside) nogil except +
@@ -62,18 +45,10 @@
         KeyType  getOutsideReferencePoint_0() nogil except +
         KeyType  getOutsideReferencePoint_1() nogil except +
 
-<<<<<<< HEAD
         KeyType supportMin_0() nogil except + # wrap-doc:Lower boundary of the support, in "outside" coordinates
         KeyType supportMin_1() nogil except + # wrap-doc:Lower boundary of the support, in "outside" coordinates
 
         KeyType supportMax_0() nogil except + # wrap-doc:Upper boundary of the support, in "outside" coordinates
         KeyType supportMax_1() nogil except + # wrap-doc:Upper boundary of the support, in "outside" coordinates
-=======
-        KeyType supportMin_0() nogil except + # wrap-doc:Lower boundary of the support, in "outside" coordinates.
-        KeyType supportMin_1() nogil except + # wrap-doc:Lower boundary of the support, in "outside" coordinates.
 
-        KeyType supportMax_0() nogil except + # wrap-doc:Upper boundary of the support, in "outside" coordinates.
-        KeyType supportMax_1() nogil except + # wrap-doc:Upper boundary of the support, in "outside" coordinates.
->>>>>>> 9110e58e
-
-        # BilinearInterpolation(KeyType scale, KeyType offset) nogil except +
+        # BilinearInterpolation(KeyType scale, KeyType offset) nogil except +
from Types cimport *
from CVTermList cimport *
from Peak1D cimport *
from Map cimport *

cdef extern from "<OpenMS/METADATA/Precursor.h>" namespace "OpenMS":

    cdef cppclass Precursor(Peak1D):
        # wrap-inherits:
        #    Peak1D

        Precursor() nogil except +
        Precursor(Precursor) nogil except +

        # returns a mutable reference to the activation methods
        libcpp_set[ActivationMethod] getActivationMethods() nogil except +
        # sets the activation methods
        void setActivationMethods(libcpp_set[ActivationMethod] activation_methods) nogil except +

        double getActivationEnergy() nogil except +
        void setActivationEnergy(double activation_energy) nogil except +

        double getIsolationWindowLowerOffset() nogil except +
        void setIsolationWindowLowerOffset(double bound) nogil except +

        double getIsolationWindowUpperOffset() nogil except +
        void setIsolationWindowUpperOffset(double bound) nogil except +

        int getCharge() nogil except +
        void setCharge(int charge) nogil except +

        #Non-mutable access to possible charge states
        libcpp_vector[int] getPossibleChargeStates() nogil except +
        #Sets the possible charge states
        void setPossibleChargeStates(libcpp_vector[int] possible_charge_states) nogil except +

        # Returns the uncharged mass of the precursor, if charge is unknown, i.e. 0 best guess is its doubly charged
        double getUnchargedMass() nogil except +

        bool operator==(Precursor)  nogil except +
        bool operator!=(Precursor)  nogil except +

        #####################################################################
        # we do not declare inheritance from CVTermList, because cython
        # has problems inheriting overloaded methods (in this case
        # replaceCVTerms).
        # Instead we declare the derived methods manually:

        void setCVTerms(libcpp_vector[CVTerm] & terms)  nogil except +
        void replaceCVTerm(CVTerm & term)               nogil except +

        void replaceCVTerms(libcpp_vector[CVTerm] cv_terms,
                             String accession
                            ) nogil except +


        void replaceCVTerms(Map[String, libcpp_vector[CVTerm] ] cv_term_map
                            ) nogil except +

        Map[String, libcpp_vector[CVTerm] ] getCVTerms() nogil except +
        void addCVTerm(CVTerm & term)                   nogil except +

        bool hasCVTerm(String accession)  nogil except +
        bool empty()                      nogil except +

        #####################################################################
        # we do not declare inheritance from MetaInfoInterface, because cython
        # has problems inheriting overloaded methods (in this case
        # e.g. getKeys and getMetaValue).
        # Instead we declare the derived methods manually:

        void getKeys(libcpp_vector[String] & keys) nogil except +
        void getKeys(libcpp_vector[unsigned int] & keys) nogil except + # wrap-as:getKeysAsIntegers
        DataValue getMetaValue(unsigned int) nogil except +
        DataValue getMetaValue(String) nogil except +
        void setMetaValue(unsigned int, DataValue) nogil except +
        void setMetaValue(String, DataValue) nogil except +
        bool metaValueExists(String) nogil except +
        bool metaValueExists(unsigned int) nogil except +
        void removeMetaValue(String) nogil except +
        void removeMetaValue(unsigned int) nogil except +

<<<<<<< HEAD
=======

        #####################################################################

        Precursor()           nogil except +
        Precursor(Precursor)           nogil except +

        libcpp_set[ActivationMethod] getActivationMethods() nogil except +
        void setActivationMethods(libcpp_set[ActivationMethod] activation_methods) nogil except +

        double getActivationEnergy() nogil except +
        void setActivationEnergy(double activation_energy) nogil except +

        double getIsolationWindowLowerOffset() nogil except +
        void setIsolationWindowLowerOffset(double bound) nogil except +

        double getIsolationWindowUpperOffset() nogil except +
        void setIsolationWindowUpperOffset(double bound) nogil except +

        double getDriftTime() nogil except +
        void setDriftTime(double drift_time) nogil except +

        int getCharge() nogil except +
        void setCharge(int charge) nogil except +

        libcpp_vector[int] getPossibleChargeStates() nogil except +
        void setPossibleChargeStates(libcpp_vector[int] possible_charge_states) nogil except +

        # Returns the uncharged mass of the precursor, if charge is unknown, i.e. 0 best guess is its doubly charged
        double getUnchargedMass() nogil except +

        bool operator==(Precursor)  nogil except +
        bool operator!=(Precursor)  nogil except +


>>>>>>> ad76b431
cdef extern from "<OpenMS/METADATA/Precursor.h>" namespace "OpenMS::Precursor":
    cdef enum ActivationMethod:
      CID,                      #< Collision-induced dissociation
      PSD,                      #< Post-source decay
      PD,                       #< Plasma desorption
      SID,                      #< Surface-induced dissociation
      BIRD,                             #< Blackbody infrared radiative dissociation
      ECD,                              #< Electron capture dissociation
      IMD,                              #< Infrared multiphoton dissociation
      SORI,                             #< Sustained off-resonance irradiation
      HCID,                             #< High-energy collision-induced dissociation
      LCID,                             #< Low-energy collision-induced dissociation
      PHD,                              #< Photodissociation
      ETD,                              #< Electron transfer dissociation
      PQD,                              #< Pulsed q dissociation
      SIZE_OF_ACTIVATIONMETHOD
<|MERGE_RESOLUTION|>--- conflicted
+++ resolved
@@ -22,6 +22,9 @@
 
         double getIsolationWindowLowerOffset() nogil except +
         void setIsolationWindowLowerOffset(double bound) nogil except +
+
+        double getDriftTime() nogil except +
+        void setDriftTime(double drift_time) nogil except +
 
         double getIsolationWindowUpperOffset() nogil except +
         void setIsolationWindowUpperOffset(double bound) nogil except +
@@ -80,43 +83,6 @@
         void removeMetaValue(String) nogil except +
         void removeMetaValue(unsigned int) nogil except +
 
-<<<<<<< HEAD
-=======
-
-        #####################################################################
-
-        Precursor()           nogil except +
-        Precursor(Precursor)           nogil except +
-
-        libcpp_set[ActivationMethod] getActivationMethods() nogil except +
-        void setActivationMethods(libcpp_set[ActivationMethod] activation_methods) nogil except +
-
-        double getActivationEnergy() nogil except +
-        void setActivationEnergy(double activation_energy) nogil except +
-
-        double getIsolationWindowLowerOffset() nogil except +
-        void setIsolationWindowLowerOffset(double bound) nogil except +
-
-        double getIsolationWindowUpperOffset() nogil except +
-        void setIsolationWindowUpperOffset(double bound) nogil except +
-
-        double getDriftTime() nogil except +
-        void setDriftTime(double drift_time) nogil except +
-
-        int getCharge() nogil except +
-        void setCharge(int charge) nogil except +
-
-        libcpp_vector[int] getPossibleChargeStates() nogil except +
-        void setPossibleChargeStates(libcpp_vector[int] possible_charge_states) nogil except +
-
-        # Returns the uncharged mass of the precursor, if charge is unknown, i.e. 0 best guess is its doubly charged
-        double getUnchargedMass() nogil except +
-
-        bool operator==(Precursor)  nogil except +
-        bool operator!=(Precursor)  nogil except +
-
-
->>>>>>> ad76b431
 cdef extern from "<OpenMS/METADATA/Precursor.h>" namespace "OpenMS::Precursor":
     cdef enum ActivationMethod:
       CID,                      #< Collision-induced dissociation

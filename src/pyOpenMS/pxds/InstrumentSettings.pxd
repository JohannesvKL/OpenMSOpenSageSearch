--- conflicted
+++ resolved
@@ -16,17 +16,10 @@
 
         ScanMode getScanMode() nogil except + # wrap-doc:Returns the scan mode
         void setScanMode(ScanMode scan_mode) nogil except + # wrap-doc:Sets the scan mode
-<<<<<<< HEAD
         bool getZoomScan() nogil except + # wrap-doc:Returns if this scan is a zoom (enhanced resolution) scan
         void setZoomScan(bool zoom_scan) nogil except + # wrap-doc:Sets if this scan is a zoom (enhanced resolution) scan
         libcpp_vector[ ScanWindow ]  getScanWindows() nogil except + # wrap-doc:Returns the m/z scan windows
         void setScanWindows(libcpp_vector[ ScanWindow ] scan_windows) nogil except + # wrap-doc:Sets the m/z scan windows
-=======
-        bool getZoomScan() nogil except + # wrap-doc:Return if this scan is a zoom (enhanced resolution) scan
-        void setZoomScan(bool zoom_scan) nogil except + # wrap-doc:Sets if this scan is a zoom (enhanced resolution) scan
-        libcpp_vector[ ScanWindow ]  getScanWindows() nogil except + # wrap-doc:Get the m/z scan windows
-        void setScanWindows(libcpp_vector[ ScanWindow ] scan_windows) nogil except + # wrap-doc:Set the m/z scan windows
->>>>>>> 9110e58e
 
 cdef extern from "<OpenMS/METADATA/InstrumentSettings.h>" namespace "OpenMS::InstrumentSettings":
 
@@ -47,4 +40,4 @@
       EMR,                    #< Electromagnetic radiation scan @n Synonyms: 'EMR spectrum'
       EMISSION,               #< Emission scan
       ABSORPTION,             #< Absorption scan
-      SIZE_OF_SCANMODE
+      SIZE_OF_SCANMODE
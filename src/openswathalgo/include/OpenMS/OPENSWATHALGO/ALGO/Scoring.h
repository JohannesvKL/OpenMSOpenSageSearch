// --------------------------------------------------------------------------
//                   OpenMS -- Open-Source Mass Spectrometry
// --------------------------------------------------------------------------
// Copyright The OpenMS Team -- Eberhard Karls University Tuebingen,
// ETH Zurich, and Freie Universitaet Berlin 2002-2021.
//
// This software is released under a three-clause BSD license:
//  * Redistributions of source code must retain the above copyright
//    notice, this list of conditions and the following disclaimer.
//  * Redistributions in binary form must reproduce the above copyright
//    notice, this list of conditions and the following disclaimer in the
//    documentation and/or other materials provided with the distribution.
//  * Neither the name of any author or any participating institution
//    may be used to endorse or promote products derived from this software
//    without specific prior written permission.
// For a full list of authors, refer to the file AUTHORS.
// --------------------------------------------------------------------------
// THIS SOFTWARE IS PROVIDED BY THE COPYRIGHT HOLDERS AND CONTRIBUTORS "AS IS"
// AND ANY EXPRESS OR IMPLIED WARRANTIES, INCLUDING, BUT NOT LIMITED TO, THE
// IMPLIED WARRANTIES OF MERCHANTABILITY AND FITNESS FOR A PARTICULAR PURPOSE
// ARE DISCLAIMED. IN NO EVENT SHALL ANY OF THE AUTHORS OR THE CONTRIBUTING
// INSTITUTIONS BE LIABLE FOR ANY DIRECT, INDIRECT, INCIDENTAL, SPECIAL,
// EXEMPLARY, OR CONSEQUENTIAL DAMAGES (INCLUDING, BUT NOT LIMITED TO,
// PROCUREMENT OF SUBSTITUTE GOODS OR SERVICES; LOSS OF USE, DATA, OR PROFITS;
// OR BUSINESS INTERRUPTION) HOWEVER CAUSED AND ON ANY THEORY OF LIABILITY,
// WHETHER IN CONTRACT, STRICT LIABILITY, OR TORT (INCLUDING NEGLIGENCE OR
// OTHERWISE) ARISING IN ANY WAY OUT OF THE USE OF THIS SOFTWARE, EVEN IF
// ADVISED OF THE POSSIBILITY OF SUCH DAMAGE.
//
// --------------------------------------------------------------------------
// $Maintainer: Hannes Roest$
// $Authors: Hannes Roest$
// --------------------------------------------------------------------------

#pragma once

#include <numeric>
#include <map>
#include <vector>

#include <OpenMS/OPENSWATHALGO/OpenSwathAlgoConfig.h>

namespace OpenSwath
{

  /**
    @brief Scoring functions used by MRMScoring

    Many helper functions to calculate cross-correlations between data
  */
  namespace Scoring
  {
    /** @name Type defs and helper structures*/


    //@{
    /// Cross Correlation array contains (lag,correlation) pairs
    typedef std::pair<int, double> XCorrEntry;
    struct XCorrArrayType 
    {
public:
    std::vector<XCorrEntry> data;

    // Access functions
    typedef std::vector<XCorrEntry>::iterator iterator;
    typedef std::vector<XCorrEntry>::const_iterator const_iterator;

    iterator begin() {return data.begin();}
    const_iterator begin() const {return data.begin();}
    iterator end() {return data.end();}
    const_iterator end() const {return data.end();}
    };
    //@}

    /** @name Helper functions */
    //@{
    /** @brief Calculate the normalized Manhattan distance between two arrays
     *
     * Equivalent to the function "delta_ratio_sum" from mQuest to calculate
     * similarity between library intensity and experimental ones.
     *
     * The delta_ratio_sum is calculated as follows:
     
       @f[
       d = \sqrt{\frac{1}{N}  \sum_{i=0}^N |\frac{x_i}{\mu_x} - \frac{y_i}{\mu_y}|) }
       @f]
    */
    OPENSWATHALGO_DLLAPI double NormalizedManhattanDist(double x[], double y[], int n);

    /** @brief Calculate the RMSD (root means square deviation)
     *
     * The RMSD is calculated as follows:
     
       @f[
       RMSD = \sqrt{\frac{1}{N}  \sum_{i=0}^N (x_i - y_i)^2 } 
       @f]
    */
    OPENSWATHALGO_DLLAPI double RootMeanSquareDeviation(double x[], double y[], int n);

    /** @brief Calculate the Spectral angle (acosine of the normalized dotproduct)
     *
     * The spectral angle is calculated as follows:
     
       @f[
       \theta = acos \left( \frac{\sum_{i=0}^N (x_i * y_i))}{\sqrt{\sum_{i=0}^N (x_i * x_i) \sum_{i=0}^N (y_i * y_i)} }  \right)
       @f]
    */
    OPENSWATHALGO_DLLAPI double SpectralAngle(double x[], double y[], int n);

    /// Calculate crosscorrelation on std::vector data - Deprecated!
    /// Legacy code, this is a 1:1 port of the function from mQuest
    OPENSWATHALGO_DLLAPI XCorrArrayType calcxcorr_legacy_mquest_(std::vector<double>& data1,
                                                  std::vector<double>& data2, bool normalize);

    /// Calculate crosscorrelation on std::vector data (which is first normalized)
    /// NOTE: this replaces calcxcorr 
    OPENSWATHALGO_DLLAPI XCorrArrayType normalizedCrossCorrelation(std::vector<double>& data1,
                                                                   std::vector<double>& data2, const int maxdelay, const int lag);

    /// Calculate crosscorrelation on std::vector data without normalization
    OPENSWATHALGO_DLLAPI XCorrArrayType calculateCrossCorrelation(const std::vector<double>& data1,
                                                                  const std::vector<double>& data2, const int maxdelay, const int lag);

    /// Find best peak in an cross-correlation (highest apex)
    OPENSWATHALGO_DLLAPI XCorrArrayType::const_iterator xcorrArrayGetMaxPeak(const XCorrArrayType & array);

    /// Standardize a vector (subtract mean, divide by standard deviation)
    OPENSWATHALGO_DLLAPI void standardize_data(std::vector<double>& data);

    /// divide each element of x by the sum of the vector
    OPENSWATHALGO_DLLAPI void normalize_sum(double x[], unsigned int n);

    // Compute rank of vector elements
<<<<<<< HEAD
=======
    //OPENSWATHALGO_DLLAPI std::vector<unsigned int> computeRank(const std::vector<double>& v_temp);
>>>>>>> 5330cc68
    OPENSWATHALGO_DLLAPI void computeRank(const std::vector<double>& v, std::vector<unsigned int>& ranks);

    // Estimate rank-transformed mutual information between two vectors of data points
    //OPENSWATHALGO_DLLAPI double rankedMutualInformation(std::vector<double>& data1, std::vector<double>& data2);
    OPENSWATHALGO_DLLAPI double rankedMutualInformation(std::vector<unsigned int>& data1, std::vector<unsigned int>& data2);

    // Estimate rank-transformed mutual information between two vectors of data points
    OPENSWATHALGO_DLLAPI double preCalcRankedMutualInformation(std::vector<unsigned int>& rank_vector1, std::vector<unsigned int>& rank_vector2);

    //@}

  }
}
<|MERGE_RESOLUTION|>--- conflicted
+++ resolved
@@ -131,19 +131,12 @@
     OPENSWATHALGO_DLLAPI void normalize_sum(double x[], unsigned int n);
 
     // Compute rank of vector elements
-<<<<<<< HEAD
-=======
-    //OPENSWATHALGO_DLLAPI std::vector<unsigned int> computeRank(const std::vector<double>& v_temp);
->>>>>>> 5330cc68
     OPENSWATHALGO_DLLAPI void computeRank(const std::vector<double>& v, std::vector<unsigned int>& ranks);
 
     // Estimate rank-transformed mutual information between two vectors of data points
     //OPENSWATHALGO_DLLAPI double rankedMutualInformation(std::vector<double>& data1, std::vector<double>& data2);
     OPENSWATHALGO_DLLAPI double rankedMutualInformation(std::vector<unsigned int>& data1, std::vector<unsigned int>& data2);
 
-    // Estimate rank-transformed mutual information between two vectors of data points
-    OPENSWATHALGO_DLLAPI double preCalcRankedMutualInformation(std::vector<unsigned int>& rank_vector1, std::vector<unsigned int>& rank_vector2);
-
     //@}
 
   }

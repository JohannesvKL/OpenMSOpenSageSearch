--- conflicted
+++ resolved
@@ -137,11 +137,7 @@
                                      ${CMAKE_CURRENT_BINARY_DIR}/include
                    PRIVATE_INCLUDES ${EOL_BSPLINE_INCLUDE_DIRECTORY}
                                     ${ISOSPEC_INCLUDE_DIRECTORY}
-<<<<<<< HEAD
-                                    ${JSON_INCLUDE_DIRECTORY}
                                     ${SIMDE_INCLUDE_DIRECTORY}
-=======
->>>>>>> 0ceb5475
                    EXTERNAL_INCLUDES
                    LINK_LIBRARIES OpenSwathAlgo
                                   ${OPENMS_DEP_LIBRARIES}

--- conflicted
+++ resolved
@@ -41,7 +41,6 @@
 
 #include <OpenMS/SYSTEM/File.h>
 
-
 using namespace std;
 
 namespace OpenMS
@@ -238,11 +237,7 @@
   {
     if (reverse)
     {
-<<<<<<< HEAD
-      std::sort(this->begin(), this->end(), reverseComparator(Feature::IntensityLess()));
-=======
       std::sort(this->begin(), this->end(), [](auto &left, auto &right) {FeatureType::IntensityLess cmp; return cmp(right, left);});
->>>>>>> 9a422503
     }
     else
     {
@@ -269,11 +264,7 @@
   {
     if (reverse)
     {
-<<<<<<< HEAD
-      std::sort(this->begin(), this->end(), reverseComparator(Feature::OverallQualityLess()));
-=======
       std::sort(this->begin(), this->end(), [](auto &left, auto &right) {FeatureType::OverallQualityLess cmp; return cmp(right, left);});
->>>>>>> 9a422503
     }
     else
     {

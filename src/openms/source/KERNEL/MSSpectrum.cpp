--- conflicted
+++ resolved
@@ -316,13 +316,12 @@
       return -1;
     }
 
-    auto max_intensity_it = std::max_element(left, right, Peak1D::IntensityLess());
-
-    // find peak (index) with highest intensity to expected position
-    return (max_intensity_it - this->begin());
-  }
-
-<<<<<<< HEAD
+  //   auto max_intensity_it = std::max_element(left, right, Peak1D::IntensityLess());
+
+  //   // find peak (index) with highest intensity to expected position
+  //   return (max_intensity_it - this->begin());
+  // }
+
 
   void MSSpectrum::sortByPositionPresorted(const std::vector<Chunk>& chunks)
   {
@@ -366,8 +365,6 @@
     }
   }
 
-=======
->>>>>>> 52c68569
   void MSSpectrum::sortByPosition()
   {
     if (isSorted()) return;

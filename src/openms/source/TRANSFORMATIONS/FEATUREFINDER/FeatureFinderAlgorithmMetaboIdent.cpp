--- conflicted
+++ resolved
@@ -496,266 +496,7 @@
     target.rts.push_back(te_rt);
   }
 
-<<<<<<< HEAD
-=======
-  /// Check if two sets of mass trace boundaries overlap
-  bool FeatureFinderAlgorithmMetaboIdent::hasOverlappingBounds_(const vector<MassTraceBounds>& mtb1,
-                             const vector<MassTraceBounds>& mtb2) const
-  {
-    for (const MassTraceBounds& mt1 : mtb1)
-    {
-      for (const MassTraceBounds& mt2 : mtb2)
-      {
-        if (!((mt1.rt_max < mt2.rt_min) ||
-              (mt1.rt_min > mt2.rt_max) ||
-              (mt1.mz_max < mt2.mz_min) ||
-              (mt1.mz_min > mt2.mz_max)))
-        {
-          return true;
-        }
-      }
-    }
-    return false;
-  }
-
-  /// Check if a feature overlaps with a group of other features
-  bool FeatureFinderAlgorithmMetaboIdent::hasOverlappingFeature_(const Feature& feature, const FeatureGroup& group,
-                              const FeatureBoundsMap& feature_bounds) const
-  {
-    FeatureBoundsMap::const_iterator fbm_it1 =
-      feature_bounds.find(feature.getUniqueId());
-    // check overlaps with other features:
-    for (FeatureGroup::const_iterator group_it = group.begin();
-         group_it != group.end(); ++group_it)
-    {
-      FeatureBoundsMap::const_iterator fbm_it2 =
-        feature_bounds.find((*group_it)->getUniqueId());
-      // two features overlap if any of their mass traces overlap:
-      if (hasOverlappingBounds_(fbm_it1->second, fbm_it2->second))
-      {
-        return true;
-      }
-    }
-    return false;
-  }
-
-
-  /// Get bounding boxes for all mass traces in all features of a feature map
-  void FeatureFinderAlgorithmMetaboIdent::getFeatureBounds_(const FeatureMap& features,
-                         FeatureBoundsMap& feature_bounds)
-  {
-    for (const  Feature& feat : features)
-    {
-      for (Size i = 0; i < feat.getSubordinates().size(); ++i)
-      {
-        MassTraceBounds mtb;
-        mtb.sub_index = i;
-        const ConvexHull2D::PointArrayType& points =
-          feat.getConvexHulls()[i].getHullPoints();
-        mtb.mz_min = points.front().getY();
-        mtb.mz_max = points.back().getY();
-        const Feature& sub = feat.getSubordinates()[i];
-        // convex hulls should be written out by "MRMFeatureFinderScoring" (see
-        // parameter "write_convex_hull"):
-        if (sub.getConvexHulls().empty())
-        {
-          String error = "convex hulls for mass traces missing";
-          throw Exception::MissingInformation(__FILE__, __LINE__,
-                                              OPENMS_PRETTY_FUNCTION, error);
-        }
-        const ConvexHull2D& hull = sub.getConvexHulls()[0];
-        // find beginning of mass trace (non-zero intensity):
-        if (hull.getHullPoints().empty())
-        {
-          continue;
-        }
-        double rt_min = hull.getHullPoints().back().getX();
-        for (ConvexHull2D::PointArrayType::const_iterator p_it =
-               hull.getHullPoints().begin(); p_it != hull.getHullPoints().end();
-             ++p_it)
-        {
-          if (p_it->getY() > 0)
-          {
-            rt_min = p_it->getX();
-            break;
-          }
-        }
-        // find end of mass trace (non-zero intensity):
-        double rt_max = hull.getHullPoints().front().getX();
-        for (ConvexHull2D::PointArrayType::const_reverse_iterator p_it =
-               hull.getHullPoints().rbegin(); p_it !=
-               hull.getHullPoints().rend(); ++p_it)
-        {
-          if (p_it->getX() < rt_min)
-          {
-            break;
-          }
-          if (p_it->getY() > 0)
-          {
-            rt_max = p_it->getX();
-            break;
-          }
-        }
-        if (rt_min > rt_max)
-        {
-          continue; // no peak -> skip
-        }
-        mtb.rt_min = rt_min;
-        mtb.rt_max = rt_max;
-        feature_bounds[feat.getUniqueId()].push_back(mtb);
-      }
-    }
-  }
-
-  /// Partition features of a feature map into groups of overlapping features
-  void FeatureFinderAlgorithmMetaboIdent::findOverlappingFeatures_(FeatureMap& features,
-                                const FeatureBoundsMap& feature_bounds,
-                                vector<FeatureGroup>& overlap_groups)
-  {
-    vector<FeatureGroup> current_overlaps;
-    vector<FeatureGroup> no_overlaps;
-    for (Feature& feat : features)
-    {
-      // @TODO: make this more efficient? Can probably be converted to 
-      for (FeatureGroup& group : overlap_groups)
-      {
-        if (hasOverlappingFeature_(feat, group, feature_bounds))
-        {
-          current_overlaps.push_back(std::move(group));
-        }
-        else
-        {
-          no_overlaps.push_back(std::move(group));
-        }
-      }
-
-      if (current_overlaps.empty()) // make new group for current feature
-      {
-        no_overlaps.push_back(FeatureGroup(1, &(feat)));
-      }
-      else // merge all groups that overlap the current feature, then add it
-      {
-        FeatureGroup& merged = current_overlaps.front();
-        for (auto group_it = ++current_overlaps.begin(); 
-             group_it != current_overlaps.end();
-             ++group_it)
-        {
-          merged.insert(merged.end(), std::make_move_iterator(group_it->begin()), std::make_move_iterator(group_it->end()));
-        }
-        merged.push_back(&feat);
-        no_overlaps.push_back(std::move(merged));
-      }
-      overlap_groups.swap(no_overlaps);
-
-      current_overlaps.clear();
-      no_overlaps.clear();
-    }
-  }
-
-  /// Resolve overlapping features by picking the best and removing all others
-  void FeatureFinderAlgorithmMetaboIdent::resolveOverlappingFeatures_(FeatureGroup& group,
-                                   const FeatureBoundsMap& feature_bounds)
-  {
-    if (debug_level_ > 0)
-    {
-      String msg = "Overlapping features: ";
-      for (FeatureGroup::const_iterator it = group.begin(); it != group.end();
-           ++it)
-      {
-        if (it != group.begin())
-        {
-          msg += ", ";
-        }
-        msg += String((*it)->getMetaValue("PeptideRef")) + " (RT " +
-          String(float((*it)->getRT())) + ")";
-      }
-      OPENMS_LOG_DEBUG << msg << endl;
-    }
-
-    Feature* best_feature = nullptr;
-    while (!group.empty())
-    {
-      double best_rt_delta = numeric_limits<double>::infinity();
-      // best feature is the one with min. RT deviation to target:
-      for (FeatureGroup::const_iterator it = group.begin(); it != group.end();
-           ++it)
-      {
-        double rt_delta = abs(double((*it)->getMetaValue("rt_deviation")));
-        if ((rt_delta < best_rt_delta) ||
-            ((rt_delta == best_rt_delta) && ((*it)->getIntensity() >
-                                             best_feature->getIntensity())))
-        {
-          best_rt_delta = rt_delta;
-          best_feature = *it;
-        }
-        else if ((rt_delta == best_rt_delta) && ((*it)->getIntensity() ==
-                                                 best_feature->getIntensity()))
-        {
-          // are the features the same? (@TODO: use "Math::approximatelyEqual"?)
-          if (((*it)->getRT() == best_feature->getRT()) &&
-              ((*it)->getMZ() == best_feature->getMZ()))
-          {
-            // update annotations:
-            // @TODO: also adjust "formula" and "expected_rt"?
-            String label = best_feature->getMetaValue("label");
-            label += "/" + String((*it)->getMetaValue("label"));
-            best_feature->setMetaValue("label", label);
-            StringList alt_refs;
-            if (best_feature->metaValueExists("alt_PeptideRef"))
-            {
-              alt_refs = best_feature->getMetaValue("alt_PeptideRef");
-            }
-            alt_refs.push_back((*it)->getMetaValue("PeptideRef"));
-            best_feature->setMetaValue("alt_PeptideRef", alt_refs);
-          }
-          else
-          {
-            OPENMS_LOG_WARN
-              << "Warning: cannot decide between equally good feature candidates; picking the first one of "
-              << best_feature->getMetaValue("PeptideRef") << " (RT "
-              << float(best_feature->getRT()) << ") and "
-              << (*it)->getMetaValue("PeptideRef") << " (RT "
-              << float((*it)->getRT()) << ")." << endl;
-          }
-        }
-      }
-      // we have found a "best" feature, now remove other features that overlap:
-      FeatureGroup no_overlaps;
-      FeatureBoundsMap::const_iterator fbm_it1 =
-        feature_bounds.find(best_feature->getUniqueId());
-      for (FeatureGroup::const_iterator it = group.begin(); it != group.end();
-           ++it)
-      {
-        if (*it == best_feature)
-        {
-          continue;
-        }
-        FeatureBoundsMap::const_iterator fbm_it2 =
-          feature_bounds.find((*it)->getUniqueId());
-        if (hasOverlappingBounds_(fbm_it1->second, fbm_it2->second))
-        {
-          // keep a record of the feature that is getting removed:
-          String ref = String((*it)->getMetaValue("PeptideRef")) + " (RT " +
-            String(float((*it)->getRT())) + ")";
-          StringList overlap_refs;
-          if (best_feature->metaValueExists("overlap_removed"))
-          {
-            overlap_refs = best_feature->getMetaValue("overlap_removed");
-          }
-          overlap_refs.push_back(ref);
-          best_feature->setMetaValue("overlap_removed", overlap_refs);
-          (*it)->setMetaValue("FFMetId_remove", ""); // mark for removal
-        }
-        else
-        {
-          no_overlaps.push_back(*it);
-        }
-      }
-      group.swap(no_overlaps);
-    }
-  }
-
->>>>>>> 341fc54d
+
   /// Add relevant annotations/meta values to features
   void FeatureFinderAlgorithmMetaboIdent::annotateFeatures_(FeatureMap& features)
   {

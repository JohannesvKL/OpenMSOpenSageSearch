--- conflicted
+++ resolved
@@ -39,25 +39,13 @@
 namespace OpenMS
 {
 
-<<<<<<< HEAD
-  Software::Software(const String& name, const String& version) :
-    CVTermList(),
-    name_(name),
-    version_(version)
-  {
-  }
 
-=======
->>>>>>> e0464372
   Software::~Software()
   {
   }
 
-<<<<<<< HEAD
-  bool Software::operator==(const Software& rhs) const
-=======
+
   bool Software::operator==(const Software & rhs) const
->>>>>>> e0464372
   {
     return CVTermList::operator==(rhs) &&
            name_ == rhs.name_ &&

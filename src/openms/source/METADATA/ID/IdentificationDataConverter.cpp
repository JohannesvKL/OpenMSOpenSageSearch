// --------------------------------------------------------------------------
//                   OpenMS -- Open-Source Mass Spectrometry
// --------------------------------------------------------------------------
// Copyright The OpenMS Team -- Eberhard Karls University Tuebingen,
// ETH Zurich, and Freie Universitaet Berlin 2002-2020.
//
// This software is released under a three-clause BSD license:
//  * Redistributions of source code must retain the above copyright
//    notice, this list of conditions and the following disclaimer.
//  * Redistributions in binary form must reproduce the above copyright
//    notice, this list of conditions and the following disclaimer in the
//    documentation and/or other materials provided with the distribution.
//  * Neither the name of any author or any participating institution
//    may be used to endorse or promote products derived from this software
//    without specific prior written permission.
// For a full list of authors, refer to the file AUTHORS.
// --------------------------------------------------------------------------
// THIS SOFTWARE IS PROVIDED BY THE COPYRIGHT HOLDERS AND CONTRIBUTORS "AS IS"
// AND ANY EXPRESS OR IMPLIED WARRANTIES, INCLUDING, BUT NOT LIMITED TO, THE
// IMPLIED WARRANTIES OF MERCHANTABILITY AND FITNESS FOR A PARTICULAR PURPOSE
// ARE DISCLAIMED. IN NO EVENT SHALL ANY OF THE AUTHORS OR THE CONTRIBUTING
// INSTITUTIONS BE LIABLE FOR ANY DIRECT, INDIRECT, INCIDENTAL, SPECIAL,
// EXEMPLARY, OR CONSEQUENTIAL DAMAGES (INCLUDING, BUT NOT LIMITED TO,
// PROCUREMENT OF SUBSTITUTE GOODS OR SERVICES; LOSS OF USE, DATA, OR PROFITS;
// OR BUSINESS INTERRUPTION) HOWEVER CAUSED AND ON ANY THEORY OF LIABILITY,
// WHETHER IN CONTRACT, STRICT LIABILITY, OR TORT (INCLUDING NEGLIGENCE OR
// OTHERWISE) ARISING IN ANY WAY OUT OF THE USE OF THIS SOFTWARE, EVEN IF
// ADVISED OF THE POSSIBILITY OF SUCH DAMAGE.
//
// --------------------------------------------------------------------------
// $Maintainer: Hendrik Weisser $
// $Authors: Hendrik Weisser $
// --------------------------------------------------------------------------

#include <OpenMS/METADATA/ID/IdentificationDataConverter.h>
#include <OpenMS/CHEMISTRY/ProteaseDB.h>
#include <OpenMS/CONCEPT/Constants.h>
#include <OpenMS/CONCEPT/ProgressLogger.h>
#include <OpenMS/FORMAT/FileHandler.h>
#include <OpenMS/KERNEL/FeatureMap.h>
#include <OpenMS/METADATA/ID/IdentificationData.h>
#include <vector>

using namespace std;

using ID = OpenMS::IdentificationData;

namespace OpenMS
{
  void IdentificationDataConverter::importIDs(
    IdentificationData& id_data, const vector<ProteinIdentification>& proteins,
    const vector<PeptideIdentification>& peptides)
  {
    map<String, ID::ProcessingStepRef> id_to_step;
    ProgressLogger progresslogger;
    progresslogger.setLogType(ProgressLogger::CMD);

    // ProteinIdentification:
    progresslogger.startProgress(0, proteins.size(),
                                 "converting protein identification runs");
    Size proteins_counter = 0;
    for (const ProteinIdentification& prot : proteins)
    {
      proteins_counter++;
      progresslogger.setProgress(proteins_counter);
      ID::ScoreType score_type(prot.getScoreType(), prot.isHigherScoreBetter());
      ID::ScoreTypeRef prot_score_ref = id_data.registerScoreType(score_type);

      ID::ProcessingSoftware software(prot.getSearchEngine(),
                                          prot.getSearchEngineVersion());
      software.assigned_scores.push_back(prot_score_ref);
      ID::ProcessingSoftwareRef software_ref =
        id_data.registerProcessingSoftware(software);

      ID::SearchParamRef search_ref =
        importDBSearchParameters_(prot.getSearchParameters(), id_data);

      ID::ProcessingStep step(software_ref);
      // ideally, this should give us the raw files:
      vector<String> primary_files;
      prot.getPrimaryMSRunPath(primary_files, true);
      // ... and this should give us mzML files:
      vector<String> spectrum_files;
      prot.getPrimaryMSRunPath(spectrum_files);
      // if there's the same number of each, hope they're in the same order:
      bool match_files = (primary_files.size() == spectrum_files.size());
      // @TODO: what to do with raw files if there's a different number?
      for (Size i = 0; i < spectrum_files.size(); ++i)
      {
        ID::InputFile input(spectrum_files[i]);
        if (match_files) input.primary_files.insert(primary_files[i]);
        ID::InputFileRef file_ref = id_data.registerInputFile(input);
        step.input_file_refs.push_back(file_ref);
      }
      step.date_time = prot.getDateTime();
      ID::ProcessingStepRef step_ref =
        id_data.registerProcessingStep(step, search_ref);
      id_to_step[prot.getIdentifier()] = step_ref;
      id_data.setCurrentProcessingStep(step_ref);

      ProgressLogger sublogger;
      sublogger.setLogType(ProgressLogger::CMD);
      String run_label = "(run " + String(proteins_counter) + "/" +
        String(proteins.size()) + ")";

      // ProteinHit:
      sublogger.startProgress(0, prot.getHits().size(),
                              "converting protein hits " + run_label);
      Size hits_counter = 0;
      for (const ProteinHit& hit : prot.getHits())
      {
        ++hits_counter;
        sublogger.setProgress(hits_counter);
        ID::ParentSequence parent(hit.getAccession());
        parent.sequence = hit.getSequence();
        parent.description = hit.getDescription();
        // coverage comes in percents, -1 for missing; we want 0 to 1:
        parent.coverage = max(hit.getCoverage(), 0.0) / 100.0;
        parent.addMetaValues(hit);
        ID::AppliedProcessingStep applied(step_ref);
        applied.scores[prot_score_ref] = hit.getScore();
        parent.steps_and_scores.push_back(applied);
        id_data.registerParentSequence(parent);
      }
      sublogger.endProgress();

      // indistinguishable protein groups:
      if (!prot.getIndistinguishableProteins().empty())
      {
        sublogger.startProgress(0, prot.getIndistinguishableProteins().size(),
                                "converting indistinguishable proteins " +
                                run_label);
        Size groups_counter = 0;

        ID::ScoreType score("probability", true);
        ID::ScoreTypeRef score_ref = id_data.registerScoreType(score);

        ID::ParentGroupSet grouping;
        grouping.label = "indistinguishable proteins";

        for (const auto& group : prot.getIndistinguishableProteins())
        {
          ++groups_counter;
          sublogger.setProgress(groups_counter);
          ID::ParentGroup new_group;
          new_group.scores[score_ref] = group.probability;
          for (const String& acc : group.accessions)
          {
            // note: protein referenced from indistinguishable group was already registered
            ID::ParentSequenceRef ref = id_data.getParentSequences().find(acc);
            OPENMS_POSTCONDITION("Protein ID referenced from indistinguishable group is missing.", ref !=id_data.getParentSequences().end()); 
            new_group.parent_refs.insert(ref);
          }
          grouping.groups.insert(new_group);
        }
        id_data.registerParentGroupSet(grouping);
        sublogger.endProgress();
      }
      // other protein groups:
      if (!prot.getProteinGroups().empty())
      {
        sublogger.startProgress(0, prot.getProteinGroups().size(),
                                "converting protein groups " + run_label);
        Size groups_counter = 0;

        ID::ScoreType score("probability", true);
        ID::ScoreTypeRef score_ref = id_data.registerScoreType(score);

        ID::ParentGroupSet grouping;
        grouping.label = "protein groups";

        for (const auto& group : prot.getProteinGroups())
        {
          ++groups_counter;
          sublogger.setProgress(groups_counter);
          ID::ParentGroup new_group;
          new_group.scores[score_ref] = group.probability;
          for (const String& acc : group.accessions)
          {
            // note: protein referenced from general protein group was already registered
            ID::ParentSequenceRef ref = id_data.getParentSequences().find(acc);
            OPENMS_POSTCONDITION("Protein ID referenced from general protein group is missing.", ref !=id_data.getParentSequences().end()); 
            new_group.parent_refs.insert(ref);
          }
          grouping.groups.insert(new_group);
        }
        id_data.registerParentGroupSet(grouping);
        sublogger.endProgress();
      }

      id_data.clearCurrentProcessingStep();
    }
    progresslogger.endProgress();

    // PeptideIdentification:
    Size unknown_obs_counter = 1;
    progresslogger.startProgress(0, peptides.size(),
                                 "converting peptide identifications");
    Size peptides_counter = 0;
    for (const PeptideIdentification& pep : peptides)
    {
      peptides_counter++;
      progresslogger.setProgress(peptides_counter);
      const String& id = pep.getIdentifier();
      ID::ProcessingStepRef step_ref = id_to_step.at(id);
      ID::InputFileRef inputfile;
      if (!pep.getBaseName().empty())
      {
        inputfile = id_data.registerInputFile(ID::InputFile(pep.getBaseName()));
      }
      else
      {
        if (!step_ref->input_file_refs.empty())
        {
          if (step_ref->input_file_refs.size() > 1)
          { // Undo the hack needed in the legacy id datastructure to represent merged id files. Extract the actual input file name so we can properly register it.
            if (pep.metaValueExists("id_merge_idx"))
            {
              inputfile = step_ref->input_file_refs[pep.getMetaValue("id_merge_idx")];
            }
            else
            {
              throw Exception::ElementNotFound(
                  __FILE__,
                  __LINE__,
                  OPENMS_PRETTY_FUNCTION,
                  "Multiple file origins in ProteinIdentification Run but no 'id_merge_idx' metavalue in PeptideIdentification."
                  );
            }
          }
          else // one file in the ProteinIdentification Run only
          {
            inputfile = step_ref->input_file_refs[0];
          }
        }
        else
<<<<<<< HEAD
        {
          inputfile = id_data.registerInputFile(ID::InputFile("UNKNOWN_INPUT_FILE_" + id));
=======
        { // no input file annotated in legacy data structure
          String file = "UNKNOWN_INPUT_FILE_" + id;
          ID::InputFileRef file_ref =
              id_data.registerInputFile(ID::InputFile(file));
          inputfile = file_ref;
>>>>>>> 12edbbc7
        }
      }
      String data_id; // an identifier unique to the input file
      if (pep.metaValueExists("spectrum_reference"))
      {  // use spectrum native id if present
        data_id = pep.getMetaValue("spectrum_reference");
      }
      else
      {
        if (pep.hasRT() && pep.hasMZ())
        {
          data_id = String("RT=") + String(float(pep.getRT())) + "_MZ=" +
            String(float(pep.getMZ()));
        }
        else
        {
          data_id = "UNKNOWN_OBSERVATION_" + String(unknown_obs_counter);
          ++unknown_obs_counter;
        }
      }
      ID::Observation obs{data_id, inputfile, pep.getRT(), pep.getMZ()};
      obs.addMetaValues(pep);
      if (obs.metaValueExists("spectrum_reference"))
      {
        obs.removeMetaValue("spectrum_reference");
      }

      ID::ObservationRef obs_ref = id_data.registerObservation(obs);

      ID::ScoreType score_type(pep.getScoreType(), pep.isHigherScoreBetter());
      ID::ScoreTypeRef score_ref = id_data.registerScoreType(score_type);

      // PeptideHit:
      for (const PeptideHit& hit : pep.getHits())
      {
        if (hit.getSequence().empty())
        {
          OPENMS_LOG_WARN << "Warning: Trying to import PeptideHit without a sequence. This should not happen!" << std::endl;
          continue;
        }
        ID::IdentifiedPeptide peptide(hit.getSequence());
        peptide.addProcessingStep(step_ref);
        for (const PeptideEvidence& evidence : hit.getPeptideEvidences())
        {
          const String& accession = evidence.getProteinAccession();

          if (accession.empty()) continue;

          ID::ParentSequence parent(accession);
          parent.addProcessingStep(step_ref);

          // this will merge information if the protein already exists:
          ID::ParentSequenceRef parent_ref =
            id_data.registerParentSequence(parent);

          ID::ParentMatch parent_match(evidence.getStart(), evidence.getEnd(),
                                       evidence.getAABefore(),
                                       evidence.getAAAfter());
          peptide.parent_matches[parent_ref].insert(parent_match);
        }
        ID::IdentifiedPeptideRef peptide_ref =
          id_data.registerIdentifiedPeptide(peptide);

        ID::ObservationMatch match(peptide_ref, obs_ref);
        match.charge = hit.getCharge();
        match.addMetaValues(hit);
        if (!hit.getPeakAnnotations().empty())
        {
          match.peak_annotations[step_ref] = hit.getPeakAnnotations();
        }
        ID::AppliedProcessingStep applied(step_ref);
        applied.scores[score_ref] = hit.getScore();

        // analysis results from pepXML:
        for (const PeptideHit::PepXMLAnalysisResult& ana_res :
               hit.getAnalysisResults())
        {
          ID::ProcessingSoftware software;
          software.setName(ana_res.score_type); // e.g. "peptideprophet"
          ID::AppliedProcessingStep sub_applied;
          ID::ScoreType main_score;
          main_score.cv_term.setName(ana_res.score_type + "_probability");
          main_score.higher_better = ana_res.higher_is_better;
          ID::ScoreTypeRef main_score_ref =
            id_data.registerScoreType(main_score);
          software.assigned_scores.push_back(main_score_ref);
          sub_applied.scores[main_score_ref] = ana_res.main_score;
          for (const pair<const String, double>& sub_pair : ana_res.sub_scores)
          {
            ID::ScoreType sub_score;
            sub_score.cv_term.setName(sub_pair.first);
            ID::ScoreTypeRef sub_score_ref =
              id_data.registerScoreType(sub_score);
            software.assigned_scores.push_back(sub_score_ref);
            sub_applied.scores[sub_score_ref] = sub_pair.second;
          }
          ID::ProcessingSoftwareRef software_ref =
            id_data.registerProcessingSoftware(software);
          ID::ProcessingStep sub_step(software_ref);
          sub_step.input_file_refs.push_back(obs.input_file);
          ID::ProcessingStepRef sub_step_ref =
            id_data.registerProcessingStep(sub_step);
          sub_applied.processing_step_opt = sub_step_ref;
          match.addProcessingStep(sub_applied);
        }

        // most recent step (with primary score) goes last:
        match.addProcessingStep(applied);
        id_data.registerObservationMatch(match);
      }
    }
    progresslogger.endProgress();
  }


  void IdentificationDataConverter::exportIDs(IdentificationData const& id_data,
                                              vector <ProteinIdentification>& proteins,
                                              vector <PeptideIdentification>& peptides,
                                              bool export_ids_wo_scores)
  {
    // "Observation" roughly corresponds to "PeptideIdentification",
    // "ProcessingStep" roughly corresponds to "ProteinIdentification";
    // score type is stored in "PeptideIdent.", not "PeptideHit":
    map<pair<ID::ObservationRef, boost::optional<ID::ProcessingStepRef>>,
        pair<vector<PeptideHit>, ID::ScoreTypeRef>> psm_data;
    // we only export peptides and proteins (or oligos and RNAs), so start by
    // getting the PSMs (or OSMs):

    for (const ID::ObservationMatch& input_match :
           id_data.getObservationMatches())
    {
      PeptideHit hit;
      hit.addMetaValues(input_match);
      const ID::IdentifiedMolecule& molecule_var = input_match.identified_molecule_var;
      const ID::ParentMatches* parent_matches_ptr = nullptr;
      if (molecule_var.getMoleculeType() == ID::MoleculeType::PROTEIN)
      {
        ID::IdentifiedPeptideRef peptide_ref = molecule_var.getIdentifiedPeptideRef();
        hit.setSequence(peptide_ref->sequence);
        parent_matches_ptr = &(peptide_ref->parent_matches);
      }
      else if (molecule_var.getMoleculeType() == ID::MoleculeType::RNA)
      {
        ID::IdentifiedOligoRef oligo_ref = molecule_var.getIdentifiedOligoRef();
        hit.setMetaValue("label", oligo_ref->sequence.toString());
        hit.setMetaValue("molecule_type", "RNA");
        parent_matches_ptr = &(oligo_ref->parent_matches);
      }
      else // small molecule
      {
        ID::IdentifiedCompoundRef compound_ref = molecule_var.getIdentifiedCompoundRef();
        // @TODO: use "name" member instead of "identifier" here?
        hit.setMetaValue("label", compound_ref->identifier);
        hit.setMetaValue("molecule_type", "compound");
      }
      if (parent_matches_ptr != nullptr)
      {
        exportParentMatches(*parent_matches_ptr, hit);
      }
      hit.setCharge(input_match.charge);
      if (input_match.adduct_opt)
      {
        hit.setMetaValue("adduct", (*input_match.adduct_opt)->getName());
      }

      // generate hits in different ID runs for different processing steps:
      for (const ID::AppliedProcessingStep& applied : input_match.steps_and_scores)
      {
        //Note: this skips ObservationMatches without score if not prevented. This often removes fake/dummy/transfer/seed IDs.
        if (applied.scores.empty() && !export_ids_wo_scores)
        {
          OPENMS_LOG_WARN << "Warning: trying to export ObservationMatch without score. Skipping.." << std::endl;
          continue;
        }

        PeptideHit hit_copy = hit;
        vector<pair<ID::ScoreTypeRef, double>> scores =
          applied.getScoresInOrder();
        // "primary" score comes first:
        hit_copy.setScore(scores[0].second);
        // add meta values for "secondary" scores:
        for (auto it = ++scores.begin(); it != scores.end(); ++it)
        {
          hit_copy.setMetaValue(it->first->cv_term.getName(), it->second);
        }
        auto pos =
          input_match.peak_annotations.find(applied.processing_step_opt);
        if (pos != input_match.peak_annotations.end())
        {
          hit_copy.setPeakAnnotations(pos->second);
        }
        auto key = make_pair(input_match.observation_ref,
                             applied.processing_step_opt);
        psm_data[key].first.push_back(hit_copy);
        psm_data[key].second = scores[0].first; // primary score type
      }
    }

    // order steps by date, if available:
    set<StepOpt, StepOptCompare> steps;

    for (const auto& obsref_stepopt2vechits_scoretype : psm_data)
    {
      const ID::Observation& obs = *obsref_stepopt2vechits_scoretype.first.first;
      PeptideIdentification peptide;
      peptide.addMetaValues(obs);
      // set RT and m/z if they aren't missing (NaN):
      if (obs.rt == obs.rt) peptide.setRT(obs.rt);
      if (obs.mz == obs.mz) peptide.setMZ(obs.mz);
      peptide.setMetaValue("spectrum_reference", obs.data_id);
      peptide.setHits(obsref_stepopt2vechits_scoretype.second.first);
      const ID::ScoreType& score_type = *obsref_stepopt2vechits_scoretype.second.second;
      peptide.setScoreType(score_type.cv_term.getName());
      peptide.setHigherScoreBetter(score_type.higher_better);
      if (obsref_stepopt2vechits_scoretype.first.second) // processing step given
      {
        peptide.setIdentifier(String(Size(&(**obsref_stepopt2vechits_scoretype.first.second))));
      }
      else
      {
        peptide.setIdentifier("dummy");
      }
      peptides.push_back(peptide);
      steps.insert(obsref_stepopt2vechits_scoretype.first.second);
    }
    // sort peptide IDs by RT and m/z to improve reproducibility:
    sort(peptides.begin(), peptides.end(), PepIDCompare());

    map<StepOpt, pair<vector<ProteinHit>, ID::ScoreTypeRef>> prot_data;
    for (const auto& parent : id_data.getParentSequences())
    {
      ProteinHit hit;
      hit.setAccession(parent.accession);
      hit.setSequence(parent.sequence);
      hit.setDescription(parent.description);
      if (parent.coverage > 0.0)
      {
        hit.setCoverage(parent.coverage * 100.0); // convert to percents
      }
      else // zero coverage means coverage is unknown
      {
        hit.setCoverage(ProteinHit::COVERAGE_UNKNOWN);
      }
      hit.clearMetaInfo();
      hit.addMetaValues(parent);
      if (!parent.metaValueExists("target_decoy"))
      {
        hit.setMetaValue("target_decoy", parent.is_decoy ? "decoy" : "target");
      }

      // generate hits in different ID runs for different processing steps:
      for (const ID::AppliedProcessingStep& applied : parent.steps_and_scores)
      {
        if (applied.scores.empty() && !steps.count(applied.processing_step_opt))
        {
          continue; // no scores and no associated peptides -> skip
        }
        ProteinHit hit_copy = hit;
        if (!applied.scores.empty())
        {
          vector<pair<ID::ScoreTypeRef, double>> scores =
            applied.getScoresInOrder();
          // "primary" score comes first:
          hit_copy.setScore(scores[0].second);
          // add meta values for "secondary" scores:
          for (auto it = ++scores.begin(); it != scores.end(); ++it)
          {
            hit_copy.setMetaValue(it->first->cv_term.getName(), it->second);
          }
          prot_data[applied.processing_step_opt].first.push_back(hit_copy);
          prot_data[applied.processing_step_opt].second = scores[0].first;
          continue;
        }
        // always include steps that have generated peptides:
        auto pos = prot_data.find(applied.processing_step_opt);
        if (pos != prot_data.end())
        {
          pos->second.first.push_back(hit);
          // existing entry, don't overwrite score type
        }
        else
        {
          prot_data[applied.processing_step_opt].first.push_back(hit);
          prot_data[applied.processing_step_opt].second =
            id_data.getScoreTypes().end(); // no score given
        }
      }
    }


    for (const auto& step_ref_opt : steps)
    {
      ProteinIdentification protein;
      if (!step_ref_opt) // no processing step given
      {
        protein.setIdentifier("dummy");
      }
      else
      {
        ID::ProcessingStepRef step_ref = *step_ref_opt;
        protein.setIdentifier(String(Size(&(*step_ref))));
        protein.setDateTime(step_ref->date_time);
        exportMSRunInformation_(step_ref, protein);
        const Software& software = *step_ref->software_ref;
        protein.setSearchEngine(software.getName());
        protein.setSearchEngineVersion(software.getVersion());
        ID::DBSearchSteps::const_iterator ss_pos =
          id_data.getDBSearchSteps().find(step_ref);
        if (ss_pos != id_data.getDBSearchSteps().end())
        {
          protein.setSearchParameters(exportDBSearchParameters_(ss_pos->second));
        }
      }
      auto pd_pos = prot_data.find(step_ref_opt);
      if (pd_pos != prot_data.end())
      {
        protein.setHits(pd_pos->second.first);
        if (pd_pos->second.second != id_data.getScoreTypes().end())
        {
          const ID::ScoreType& score_type = *pd_pos->second.second;
          protein.setScoreType(score_type.cv_term.getName());
          protein.setHigherScoreBetter(score_type.higher_better);
        }
      }

      // protein groups:
      for (const auto& grouping : id_data.getParentGroupSets())
      {
        // do these protein groups belong to the current search run?
        if (grouping.getStepsAndScoresByStep().find(step_ref_opt) !=
            grouping.getStepsAndScoresByStep().end())
        {
          for (const auto& group : grouping.groups)
          {
            ProteinIdentification::ProteinGroup new_group;
            if (!group.scores.empty())
            {
              // @TODO: what if there are several scores?
              new_group.probability = group.scores.begin()->second;
            }
            for (const auto& parent_ref : group.parent_refs)
            {
              new_group.accessions.push_back(parent_ref->accession);
            }
            sort(new_group.accessions.begin(), new_group.accessions.end());
            if (grouping.label == "indistinguishable proteins")
            {
              protein.insertIndistinguishableProteins(new_group);
            }
            else
            {
              protein.insertProteinGroup(new_group);
            }
          }
        }
      }
      sort(protein.getIndistinguishableProteins().begin(),
           protein.getIndistinguishableProteins().end());
      sort(protein.getProteinGroups().begin(),
           protein.getProteinGroups().end());
      proteins.push_back(protein);
    }
  }


  MzTab IdentificationDataConverter::exportMzTab(const IdentificationData&
                                                 id_data)
  {
    MzTabMetaData meta;
    Size counter = 1;
    for (const auto& software : id_data.getProcessingSoftwares())
    {
      MzTabSoftwareMetaData sw_meta;
      sw_meta.software.setName(software.getName());
      sw_meta.software.setValue(software.getVersion());
      meta.software[counter] = sw_meta;
      ++counter;
    }
    counter = 1;
    map<ID::InputFileRef, Size> file_map;
    for (auto it = id_data.getInputFiles().begin();
         it != id_data.getInputFiles().end(); ++it)
    {
      MzTabMSRunMetaData run_meta;
      run_meta.location.set(it->name);
      meta.ms_run[counter] = run_meta;
      file_map[it] = counter;
      ++counter;
    }
    set<String> fixed_mods, variable_mods;
    for (const auto& search_param : id_data.getDBSearchParams())
    {
      fixed_mods.insert(search_param.fixed_mods.begin(),
                        search_param.fixed_mods.end());
      variable_mods.insert(search_param.variable_mods.begin(),
                           search_param.variable_mods.end());
    }
    counter = 1;
    for (const String& mod : fixed_mods)
    {
      MzTabModificationMetaData mod_meta;
      mod_meta.modification.setName(mod);
      meta.fixed_mod[counter] = mod_meta;
      ++counter;
    }
    counter = 1;
    for (const String& mod : variable_mods)
    {
      MzTabModificationMetaData mod_meta;
      mod_meta.modification.setName(mod);
      meta.variable_mod[counter] = mod_meta;
      ++counter;
    }

    map<ID::ScoreTypeRef, Size> protein_scores, peptide_scores, psm_scores,
      nucleic_acid_scores, oligonucleotide_scores, osm_scores;
    // compound_scores;

    MzTabProteinSectionRows proteins;
    MzTabNucleicAcidSectionRows nucleic_acids;
    for (const auto& parent : id_data.getParentSequences())
    {
      if (parent.molecule_type == ID::MoleculeType::PROTEIN)
      {
        exportParentSequenceToMzTab_(parent, proteins, protein_scores);
      }
      else if (parent.molecule_type == ID::MoleculeType::RNA)
      {
        exportParentSequenceToMzTab_(parent, nucleic_acids,
                                     nucleic_acid_scores);
      }
    }

    MzTabPeptideSectionRows peptides;
    for (const auto& peptide : id_data.getIdentifiedPeptides())
    {
      exportPeptideOrOligoToMzTab_(peptide, peptides, peptide_scores);
    }

    MzTabOligonucleotideSectionRows oligos;
    for (const auto& oligo : id_data.getIdentifiedOligos())
    {
      exportPeptideOrOligoToMzTab_(oligo, oligos, oligonucleotide_scores);
    }

    MzTabPSMSectionRows psms;
    MzTabOSMSectionRows osms;
    for (const auto& obs_match : id_data.getObservationMatches())
    {
      const ID::IdentifiedMolecule& molecule_var =
        obs_match.identified_molecule_var;
      // @TODO: what about small molecules?
      ID::MoleculeType molecule_type = molecule_var.getMoleculeType();
      if (molecule_type == ID::MoleculeType::PROTEIN)
      {
        const AASequence& seq = molecule_var.getIdentifiedPeptideRef()->sequence;
        double calc_mass = seq.getMonoWeight(Residue::Full, obs_match.charge);
        exportObservationMatchToMzTab_(seq.toString(), obs_match, calc_mass,
                                       psms, psm_scores, file_map);
        // "PSM_ID" field is set at the end, after sorting
      }
      else if (molecule_type == ID::MoleculeType::RNA)
      {
        const NASequence& seq = molecule_var.getIdentifiedOligoRef()->sequence;
        double calc_mass = seq.getMonoWeight(NASequence::Full,
                                             obs_match.charge);
        exportObservationMatchToMzTab_(seq.toString(), obs_match, calc_mass,
                                       osms, osm_scores, file_map);
      }
    }

    addMzTabSEScores_(protein_scores, meta.protein_search_engine_score);
    addMzTabSEScores_(peptide_scores, meta.peptide_search_engine_score);
    addMzTabSEScores_(psm_scores, meta.psm_search_engine_score);
    addMzTabSEScores_(nucleic_acid_scores,
                      meta.nucleic_acid_search_engine_score);
    addMzTabSEScores_(oligonucleotide_scores,
                      meta.oligonucleotide_search_engine_score);
    addMzTabSEScores_(osm_scores, meta.osm_search_engine_score);

    // sort rows:
    sort(proteins.begin(), proteins.end(),
         MzTabProteinSectionRow::RowCompare());
    sort(peptides.begin(), peptides.end(),
         MzTabPeptideSectionRow::RowCompare());
    sort(psms.begin(), psms.end(), MzTabPSMSectionRow::RowCompare());
    // set "PSM_ID" fields - the IDs are repeated for peptides with multiple
    // protein accessions; however, we don't write out the accessions on PSM
    // level (only on peptide level), so just number consecutively:
    for (Size i = 0; i < psms.size(); ++i)
    {
      psms[i].PSM_ID.set(i + 1);
    }
    sort(nucleic_acids.begin(), nucleic_acids.end(),
         MzTabNucleicAcidSectionRow::RowCompare());
    sort(oligos.begin(), oligos.end(),
         MzTabOligonucleotideSectionRow::RowCompare());
    sort(osms.begin(), osms.end(), MzTabOSMSectionRow::RowCompare());

    MzTab output;
    output.setMetaData(meta);
    output.setProteinSectionRows(proteins);
    output.setPeptideSectionRows(peptides);
    output.setPSMSectionRows(psms);
    output.setNucleicAcidSectionRows(nucleic_acids);
    output.setOligonucleotideSectionRows(oligos);
    output.setOSMSectionRows(osms);

    return output;
  }


  void IdentificationDataConverter::importSequences(
    IdentificationData& id_data, const vector<FASTAFile::FASTAEntry>& fasta,
    ID::MoleculeType type, const String& decoy_pattern)
  {
    for (const FASTAFile::FASTAEntry& entry : fasta)
    {
      ID::ParentSequence parent(entry.identifier, type, entry.sequence,
                                entry.description);
      if (!decoy_pattern.empty() &&
          entry.identifier.hasSubstring(decoy_pattern))
      {
        parent.is_decoy = true;
      }
      id_data.registerParentSequence(parent);
    }
  }


  void IdentificationDataConverter::exportParentMatches(
    const ID::ParentMatches& parent_matches, PeptideHit& hit)
  {
    for (const auto& pair : parent_matches)
    {
      ID::ParentSequenceRef parent_ref = pair.first;
      for (const ID::ParentMatch& parent_match : pair.second)
      {
        PeptideEvidence evidence;
        evidence.setProteinAccession(parent_ref->accession);
        evidence.setStart(parent_match.start_pos);
        evidence.setEnd(parent_match.end_pos);
        if (!parent_match.left_neighbor.empty())
        {
          evidence.setAABefore(parent_match.left_neighbor[0]);
        }
        if (!parent_match.right_neighbor.empty())
        {
          evidence.setAAAfter(parent_match.right_neighbor[0]);
        }
        hit.addPeptideEvidence(evidence);
      }
    }
    // sort the evidences:
    vector<PeptideEvidence> evidences = hit.getPeptideEvidences();
    sort(evidences.begin(), evidences.end());
    hit.setPeptideEvidences(evidences);
  }


  void IdentificationDataConverter::exportStepsAndScoresToMzTab_(
    const ID::AppliedProcessingSteps& steps_and_scores,
    MzTabParameterList& steps_out, map<Size, MzTabDouble>& scores_out,
    map<ID::ScoreTypeRef, Size>& score_map)
  {
    vector<MzTabParameter> search_engines;
    set<ID::ProcessingSoftwareRef> sw_refs;
    for (const ID::AppliedProcessingStep& applied : steps_and_scores)
    {
      if (applied.processing_step_opt)
      {
        ID::ProcessingSoftwareRef sw_ref =
          (*applied.processing_step_opt)->software_ref;
        // mention each search engine only once:
        if (!sw_refs.count(sw_ref))
        {
          MzTabParameter param;
          param.setName(sw_ref->getName());
          param.setValue(sw_ref->getVersion());
          search_engines.push_back(param);
          sw_refs.insert(sw_ref);
        }
      }
      else
      {
        MzTabParameter param;
        param.setName("unknown");
        search_engines.push_back(param);
      }

      for (const pair<ID::ScoreTypeRef, double>& score_pair :
             applied.getScoresInOrder())
      {
        if (!score_map.count(score_pair.first)) // new score type
        {
          score_map.insert(make_pair(score_pair.first, score_map.size() + 1));
        }
        Size index = score_map[score_pair.first];
        scores_out[index].set(score_pair.second);
      }
    }
    steps_out.set(search_engines);
  }


  void IdentificationDataConverter::addMzTabSEScores_(
    const map<ID::ScoreTypeRef, Size>& scores,
    map<Size, MzTabParameter>& output)
  {
    for (const pair<const ID::ScoreTypeRef, Size>& score_pair : scores)
    {
      const ID::ScoreType& score_type = *score_pair.first;
      MzTabParameter param;
      param.setName(score_type.cv_term.getName());
      param.setAccession(score_type.cv_term.getAccession());
      param.setCVLabel(score_type.cv_term.getCVIdentifierRef());
      output[score_pair.second] = param;
    }
  }


  void IdentificationDataConverter::addMzTabMoleculeParentContext_(
    const ID::ParentMatch& match, MzTabOligonucleotideSectionRow& row)
  {
    if (match.left_neighbor == String(ID::ParentMatch::LEFT_TERMINUS))
    {
      row.pre.set("-");
    }
    else if (match.left_neighbor !=
             String(ID::ParentMatch::UNKNOWN_NEIGHBOR))
    {
      row.pre.set(match.left_neighbor);
    }
    if (match.right_neighbor == String(ID::ParentMatch::RIGHT_TERMINUS))
    {
      row.post.set("-");
    }
    else if (match.right_neighbor !=
             String(ID::ParentMatch::UNKNOWN_NEIGHBOR))
    {
      row.post.set(match.right_neighbor);
    }
    if (match.start_pos != ID::ParentMatch::UNKNOWN_POSITION)
    {
      row.start.set(match.start_pos + 1);
    }
    if (match.end_pos != ID::ParentMatch::UNKNOWN_POSITION)
    {
      row.end.set(match.end_pos + 1);
    }
  }


  void IdentificationDataConverter::addMzTabMoleculeParentContext_(
    const ID::ParentMatch& /* match */,
    MzTabPeptideSectionRow& /* row */)
  {
    // nothing to do here
  }


  ID::SearchParamRef IdentificationDataConverter::importDBSearchParameters_(
    const ProteinIdentification::SearchParameters& pisp,
    IdentificationData& id_data)
  {
    ID::DBSearchParam dbsp;
    dbsp.molecule_type = ID::MoleculeType::PROTEIN;
    dbsp.mass_type = ID::MassType(pisp.mass_type);
    dbsp.database = pisp.db;
    dbsp.database_version = pisp.db_version;
    dbsp.taxonomy = pisp.taxonomy;
    pair<int, int> charge_range = pisp.getChargeRange();
    for (int charge = charge_range.first; charge <= charge_range.second;
         ++charge)
    {
      dbsp.charges.insert(charge);
    }
    dbsp.fixed_mods.insert(pisp.fixed_modifications.begin(),
                           pisp.fixed_modifications.end());
    dbsp.variable_mods.insert(pisp.variable_modifications.begin(),
                              pisp.variable_modifications.end());
    dbsp.precursor_mass_tolerance = pisp.precursor_mass_tolerance;
    dbsp.fragment_mass_tolerance = pisp.fragment_mass_tolerance;
    dbsp.precursor_tolerance_ppm = pisp.precursor_mass_tolerance_ppm;
    dbsp.fragment_tolerance_ppm = pisp.fragment_mass_tolerance_ppm;
    const String& enzyme_name = pisp.digestion_enzyme.getName();
    if (ProteaseDB::getInstance()->hasEnzyme(enzyme_name))
    {
      dbsp.digestion_enzyme = ProteaseDB::getInstance()->getEnzyme(enzyme_name);
    }
    dbsp.missed_cleavages = pisp.missed_cleavages;
    dbsp.enzyme_term_specificity = pisp.enzyme_term_specificity;
    static_cast<MetaInfoInterface&>(dbsp) = pisp;

    return id_data.registerDBSearchParam(dbsp);
  }


  ProteinIdentification::SearchParameters
  IdentificationDataConverter::exportDBSearchParameters_(ID::SearchParamRef ref)
  {
    const ID::DBSearchParam& dbsp = *ref;
    ProteinIdentification::SearchParameters pisp;
    pisp.mass_type = ProteinIdentification::PeakMassType(dbsp.mass_type);
    pisp.db = dbsp.database;
    pisp.db_version = dbsp.database_version;
    pisp.taxonomy = dbsp.taxonomy;
    pisp.charges = ListUtils::concatenate(dbsp.charges, ", ");
    pisp.fixed_modifications.insert(pisp.fixed_modifications.end(),
                                    dbsp.fixed_mods.begin(),
                                    dbsp.fixed_mods.end());
    pisp.variable_modifications.insert(pisp.variable_modifications.end(),
                                       dbsp.variable_mods.begin(),
                                       dbsp.variable_mods.end());
    pisp.precursor_mass_tolerance = dbsp.precursor_mass_tolerance;
    pisp.fragment_mass_tolerance = dbsp.fragment_mass_tolerance;
    pisp.precursor_mass_tolerance_ppm = dbsp.precursor_tolerance_ppm;
    pisp.fragment_mass_tolerance_ppm = dbsp.fragment_tolerance_ppm;
    if (dbsp.digestion_enzyme && (dbsp.molecule_type ==
                                  ID::MoleculeType::PROTEIN))
    {
      pisp.digestion_enzyme =
        *(static_cast<const DigestionEnzymeProtein*>(dbsp.digestion_enzyme));
    }
    else
    {
      pisp.digestion_enzyme = DigestionEnzymeProtein("unknown_enzyme", "");
    }
    pisp.missed_cleavages = dbsp.missed_cleavages;
    static_cast<MetaInfoInterface&>(pisp) = dbsp;

    return pisp;
  }


  void IdentificationDataConverter::exportMSRunInformation_(
    ID::ProcessingStepRef step_ref, ProteinIdentification& protein)
  {
    for (ID::InputFileRef input_ref : step_ref->input_file_refs)
    {
      // @TODO: check if files are mzMLs?
      protein.addPrimaryMSRunPath(input_ref->name);
      for (const String& primary_file : input_ref->primary_files)
      {
        protein.addPrimaryMSRunPath(primary_file, true);
      }
    }
  }


  void IdentificationDataConverter::importFeatureIDs(FeatureMap& features,
                                                     bool clear_original)
  {
    // collect all peptide IDs:
    vector<PeptideIdentification> peptides = features.getUnassignedPeptideIdentifications();
    // get peptide IDs from each feature and its subordinates, add meta values:
    Size id_counter = 0;
    for (Size i = 0; i < features.size(); ++i)
    {
      handleFeatureImport_(features[i], IntList(1, i), peptides, id_counter, clear_original);
    }

    IdentificationData& id_data = features.getIdentificationData();
    importIDs(id_data, features.getProteinIdentifications(),
              peptides);

    // map converted IDs back to features using meta values assigned in "handleFeatureImport_";
    for (ID::ObservationMatchRef ref = id_data.getObservationMatches().begin();
         ref != id_data.getObservationMatches().end(); ++ref)
    {
      vector<String> meta_keys;
      ref->getKeys(meta_keys);
      for (const String& key : meta_keys)
      {
        if (key.hasPrefix("IDConverter_trace_"))
        {
          IntList indexes = ref->getMetaValue(key);
          Feature* feat_ptr = &features.at(indexes[0]);
          for (Size i = 1; i < indexes.size(); ++i)
          {
            feat_ptr = &feat_ptr->getSubordinates()[indexes[i]];
          }
          feat_ptr->addIDMatch(ref);
          // @TODO: remove meta value
        }
      }
    }
    if (clear_original)
    {
      features.getUnassignedPeptideIdentifications().clear();
      features.getProteinIdentifications().clear();
    }
  }


  void IdentificationDataConverter::handleFeatureImport_(Feature& feature, IntList indexes,
                                                         vector<PeptideIdentification>& peptides,
                                                         Size& id_counter, bool clear_original)
  {
    for (const PeptideIdentification& pep : feature.getPeptideIdentifications())
    {
      peptides.push_back(pep);
      // store trace of feature indexes so we can map the converted ID back;
      // key needs to be unique in case the same ID matches multiple features:
      String key = "IDConverter_trace_" + String(id_counter);
      for (PeptideHit& hit : peptides.back().getHits())
      {
        hit.setMetaValue(key, indexes);
      }
      ++id_counter;
    }
    if (clear_original) feature.getPeptideIdentifications().clear();
    for (Size i = 0; i < feature.getSubordinates().size(); ++i)
    {
      IntList extended = indexes;
      extended.push_back(i);
      handleFeatureImport_(feature.getSubordinates()[i], extended, peptides,
                           id_counter, clear_original);
    }
  }


  void IdentificationDataConverter::exportFeatureIDs(FeatureMap& features,
                                                     bool clear_original)
  {
    Size id_counter = 0;
    // Adds dummy Obs.Match for features with ID but no matches. Adds "IDConverter_trace" meta value
    // to Matches for every feature/subfeature they are contained in
    // e.g. 3,1,2 for a Match in subfeature 2 of subfeature 1 of feature 3
    for (Size i = 0; i < features.size(); ++i)
    {
      handleFeatureExport_(features[i], IntList(1, i),
                           features.getIdentificationData(), id_counter);
    }

    exportIDs(features.getIdentificationData(), features.getProteinIdentifications(),
              features.getUnassignedPeptideIdentifications(), false);

    // map converted IDs back to features using meta values assigned in "handleFeatureExport_";
    // in principle, different "observation matches" from one "observation"
    // can map to different features, which makes things complicated when they
    // are converted to "peptide hits"/"peptide identifications"...

    auto& pep_ids = features.getUnassignedPeptideIdentifications();
    for (Size i = 0; i < pep_ids.size(); )
    {
      PeptideIdentification& pep = pep_ids[i];
      // move hits outside of peptide ID so ID can be copied without the hits:
      vector<PeptideHit> all_hits;
      all_hits.swap(pep.getHits());
      vector<bool> assigned_hits(all_hits.size(), false);
      // which hits map to which features:
      map<Feature*, set<Size>> features_to_hits;
      for (Size j = 0; j < all_hits.size(); ++j)
      {
        PeptideHit& hit = all_hits[j];
        vector<String> meta_keys;
        hit.getKeys(meta_keys);
        for (const String& key : meta_keys)
        { // ID-data stores a trace (path through the feature-subfeature hierarchy) which is used
          // for a lookup to attach the converted IDs back to the specific feature.
          if (key.hasPrefix("IDConverter_trace_"))
          {
            IntList indexes = hit.getMetaValue(key);
            hit.removeMetaValue(key);
            Feature* feat_ptr = &features.at(indexes[0]);
            for (Size k = 1; k < indexes.size(); ++k)
            {
              feat_ptr = &feat_ptr->getSubordinates()[indexes[k]];
            }
            features_to_hits[feat_ptr].insert(j);
            assigned_hits[j] = true;
          }
        }
      }
      // copy peptide ID with corresponding hits to relevant features:
      for (auto& pair : features_to_hits)
      {
        auto& feat_ids = pair.first->getPeptideIdentifications();
        feat_ids.push_back(pep);
        for (Size hit_index : pair.second)
        {
          feat_ids.back().getHits().push_back(all_hits[hit_index]);
        }
      }

      bool all_assigned = all_of(assigned_hits.begin(), assigned_hits.end(),
                                 [](bool b) { return b; });
      if (all_assigned) // remove peptide ID from unassigned IDs
      {
        pep_ids.erase(pep_ids.begin() + i);
        // @TODO: use "std::remove" to make this more efficient
      }
      else // only keep hits that weren't assigned:
      {
        for (Size j = 0; j < assigned_hits.size(); ++j)
        {
          if (!assigned_hits[j])
          {
            pep.getHits().push_back(all_hits[j]);
          }
        }
        ++i;
      }
    }
    if (clear_original)
    {
      features.getIdentificationData().clear();
      for (auto& feat : features)
      {
        feat.clearPrimaryID();
        feat.getIDMatches().clear();
      }
    }
  }

  void IdentificationDataConverter::handleFeatureExport_(
    Feature& feature, const IntList& indexes, IdentificationData& id_data, Size& id_counter)
  {
    if (feature.getIDMatches().empty() && feature.hasPrimaryID())
    {
      // primary ID without supporting ID matches - generate a "dummy" ID match
      // so we can export it:
      ID::InputFile file("ConvertedFromFeature");
      ID::InputFileRef file_ref = id_data.registerInputFile(file);
      ID::Observation obs(String(feature.getUniqueId()), file_ref,
                          feature.getRT(), feature.getMZ());
      ID::ObservationRef obs_ref = id_data.registerObservation(obs);
      ID::ObservationMatch match(feature.getPrimaryID(), obs_ref,
                                 feature.getCharge());
      ID::ObservationMatchRef match_ref = id_data.registerObservationMatch(match);
      feature.addIDMatch(match_ref);
    }
    for (ID::ObservationMatchRef ref : feature.getIDMatches())
    {
      // store trace of feature indexes so we can map the converted ID back;
      // key needs to be unique in case the same ID matches multiple features:
      String key = "IDConverter_trace_" + String(id_counter);
      id_data.setMetaValue(ref, key, indexes);
      ++id_counter;
    }
    for (Size i = 0; i < feature.getSubordinates().size(); ++i)
    {
      IntList extended = indexes;
      extended.push_back(i);
      handleFeatureExport_(feature.getSubordinates()[i], extended, id_data,
                           id_counter);
    }
  }

} // end namespace OpenMS<|MERGE_RESOLUTION|>--- conflicted
+++ resolved
@@ -234,16 +234,8 @@
           }
         }
         else
-<<<<<<< HEAD
-        {
+        { // no input file annotated in legacy data structure
           inputfile = id_data.registerInputFile(ID::InputFile("UNKNOWN_INPUT_FILE_" + id));
-=======
-        { // no input file annotated in legacy data structure
-          String file = "UNKNOWN_INPUT_FILE_" + id;
-          ID::InputFileRef file_ref =
-              id_data.registerInputFile(ID::InputFile(file));
-          inputfile = file_ref;
->>>>>>> 12edbbc7
         }
       }
       String data_id; // an identifier unique to the input file

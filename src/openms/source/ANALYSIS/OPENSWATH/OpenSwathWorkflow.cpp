// --------------------------------------------------------------------------
//                   OpenMS -- Open-Source Mass Spectrometry
// --------------------------------------------------------------------------
// Copyright The OpenMS Team -- Eberhard Karls University Tuebingen,
// ETH Zurich, and Freie Universitaet Berlin 2002-2018.
//
// This software is released under a three-clause BSD license:
//  * Redistributions of source code must retain the above copyright
//    notice, this list of conditions and the following disclaimer.
//  * Redistributions in binary form must reproduce the above copyright
//    notice, this list of conditions and the following disclaimer in the
//    documentation and/or other materials provided with the distribution.
//  * Neither the name of any author or any participating institution
//    may be used to endorse or promote products derived from this software
//    without specific prior written permission.
// For a full list of authors, refer to the file AUTHORS.
// --------------------------------------------------------------------------
// THIS SOFTWARE IS PROVIDED BY THE COPYRIGHT HOLDERS AND CONTRIBUTORS "AS IS"
// AND ANY EXPRESS OR IMPLIED WARRANTIES, INCLUDING, BUT NOT LIMITED TO, THE
// IMPLIED WARRANTIES OF MERCHANTABILITY AND FITNESS FOR A PARTICULAR PURPOSE
// ARE DISCLAIMED. IN NO EVENT SHALL ANY OF THE AUTHORS OR THE CONTRIBUTING
// INSTITUTIONS BE LIABLE FOR ANY DIRECT, INDIRECT, INCIDENTAL, SPECIAL,
// EXEMPLARY, OR CONSEQUENTIAL DAMAGES (INCLUDING, BUT NOT LIMITED TO,
// PROCUREMENT OF SUBSTITUTE GOODS OR SERVICES; LOSS OF USE, DATA, OR PROFITS;
// OR BUSINESS INTERRUPTION) HOWEVER CAUSED AND ON ANY THEORY OF LIABILITY,
// WHETHER IN CONTRACT, STRICT LIABILITY, OR TORT (INCLUDING NEGLIGENCE OR
// OTHERWISE) ARISING IN ANY WAY OUT OF THE USE OF THIS SOFTWARE, EVEN IF
// ADVISED OF THE POSSIBILITY OF SUCH DAMAGE.
//
// --------------------------------------------------------------------------
// $Maintainer: Hannes Roest $
// $Authors: Hannes Roest $
// --------------------------------------------------------------------------

#include <OpenMS/ANALYSIS/OPENSWATH/OpenSwathWorkflow.h>

#define DISABLE_NESTED_PARALLELISM

// OpenSwathCalibrationWorkflow
namespace OpenMS
{

  TransformationDescription OpenSwathCalibrationWorkflow::performRTNormalization(
    const OpenSwath::LightTargetedExperiment& irt_transitions,
    std::vector< OpenSwath::SwathMap > & swath_maps,
    double min_rsq,
    double min_coverage,
    const Param & feature_finder_param,
    const ChromExtractParams & cp_irt,
    const Param & irt_detection_param,
    const String & mz_correction_function,
    const String& irt_mzml_out,
    Size debug_level,
    bool sonar,
    bool load_into_memory)
  {
    LOG_DEBUG << "performRTNormalization method starting" << std::endl;
    std::vector< OpenMS::MSChromatogram > irt_chromatograms;
    TransformationDescription trafo; // dummy
    this->simpleExtractChromatograms_(swath_maps, irt_transitions, irt_chromatograms, trafo, cp_irt, sonar, load_into_memory);

    // debug output of the iRT chromatograms
    if (irt_mzml_out.empty() && debug_level > 1)
      {
        String irt_mzml_out = "debug_irts.mzML";
      }
    if (!irt_mzml_out.empty())
    {
      try
      {
        PeakMap exp;
        exp.setChromatograms(irt_chromatograms);
        MzMLFile().store(irt_mzml_out, exp);
      }
      catch (OpenMS::Exception::UnableToCreateFile& /*e*/)
      {
        LOG_DEBUG << "Error creating file " + irt_mzml_out + ", not writing out iRT chromatogram file"  << std::endl;
      }
      catch (OpenMS::Exception::BaseException& /*e*/)
      {
        LOG_DEBUG << "Error writing to file " + irt_mzml_out + ", not writing out iRT chromatogram file"  << std::endl;
      }
    }
    LOG_DEBUG << "Extracted number of chromatograms from iRT files: " << irt_chromatograms.size() <<  std::endl;

    // perform RT and m/z correction on the data
    TransformationDescription tr = doDataNormalization_(irt_transitions,
        irt_chromatograms, min_rsq, min_coverage, feature_finder_param,
        irt_detection_param, swath_maps, mz_correction_function, cp_irt.mz_extraction_window, cp_irt.ppm);
    return tr;
  }

  TransformationDescription OpenSwathCalibrationWorkflow::doDataNormalization_(
    const OpenSwath::LightTargetedExperiment& targeted_exp,
    const std::vector< OpenMS::MSChromatogram >& chromatograms,
    double min_rsq,
    double min_coverage,
    const Param& default_ffparam,
    const Param& irt_detection_param,
    std::vector< OpenSwath::SwathMap > & swath_maps,
    const String & mz_correction_function,
    double mz_extraction_window,
    bool ppm)
  {
    LOG_DEBUG << "Start of doDataNormalization_ method" << std::endl;
    this->startProgress(0, 1, "Retention time normalization");

    bool estimateBestPeptides = irt_detection_param.getValue("estimateBestPeptides").toBool();
    if (estimateBestPeptides)
    {
      LOG_DEBUG << "Activated the 'estimateBestPeptides' option." << std::endl;
    }

    // 1. Estimate the retention time range of the iRT peptides over all assays
    std::pair<double,double> RTRange = OpenSwathHelper::estimateRTRange(targeted_exp);
    LOG_DEBUG << "Detected retention time range from " << RTRange.first << " to " << RTRange.second << std::endl;

    // 2. Store the peptide retention times in an intermediate map
    std::map<OpenMS::String, double> PeptideRTMap;
    for (Size i = 0; i < targeted_exp.getCompounds().size(); i++)
    {
      PeptideRTMap[targeted_exp.getCompounds()[i].id] = targeted_exp.getCompounds()[i].rt;
    }

    // 3. Pick input chromatograms to identify RT pairs from the input data
    OpenSwath::LightTargetedExperiment transition_exp_used = targeted_exp;

    // Change the feature finding parameters:
    //  - no RT score (since we don't know the correct retention time)
    //  - no RT window
    //  - no elution model score
    //  - no peak quality (use all peaks)
    //  - if best peptides should be used, use peak quality
    MRMFeatureFinderScoring featureFinder;
    Param feature_finder_param(default_ffparam);
    feature_finder_param.setValue("Scores:use_rt_score", "false");
    feature_finder_param.setValue("Scores:use_elution_model_score", "false");
    feature_finder_param.setValue("rt_extraction_window", -1.0);
    feature_finder_param.setValue("stop_report_after_feature", 1);
    feature_finder_param.setValue("TransitionGroupPicker:PeakPickerMRM:signal_to_noise", 1.0); // set to 1.0 in all cases
    feature_finder_param.setValue("TransitionGroupPicker:compute_peak_quality", "false"); // no peak quality -> take all peaks!
    if (estimateBestPeptides)
    {
      feature_finder_param.setValue("TransitionGroupPicker:compute_peak_quality", "true");
      feature_finder_param.setValue("TransitionGroupPicker:minimal_quality", irt_detection_param.getValue("InitialQualityCutoff"));
    }
    featureFinder.setParameters(feature_finder_param);

    FeatureMap featureFile; // for results
    OpenMS::MRMFeatureFinderScoring::TransitionGroupMapType transition_group_map; // for results
    std::vector<OpenSwath::SwathMap> empty_swath_maps;
    TransformationDescription empty_trafo; // empty transformation

    // Prepare the data with the chromatograms
    boost::shared_ptr<PeakMap > xic_map(new PeakMap);
    xic_map->setChromatograms(chromatograms);
    OpenSwath::SpectrumAccessPtr chromatogram_ptr = OpenSwath::SpectrumAccessPtr(new OpenMS::SpectrumAccessOpenMS(xic_map));

    featureFinder.setStrictFlag(false); // TODO remove this, it should be strict (e.g. all transitions need to be present for RT norm)
    featureFinder.pickExperiment(chromatogram_ptr, featureFile, transition_exp_used, empty_trafo, empty_swath_maps, transition_group_map);

    // 4. Find most likely correct feature for each compound and add it to the
    // "pairs" vector by computing pairs of iRT and real RT.
    //
    // Note that the quality threshold will only be applied if
    // estimateBestPeptides is true
    std::vector<std::pair<double, double> > pairs; // store the RT pairs to write the output trafoXML
    std::map<std::string, double> best_features = OpenSwathHelper::simpleFindBestFeature(transition_group_map,
      estimateBestPeptides, irt_detection_param.getValue("OverallQualityCutoff"));
    LOG_DEBUG << "Extracted best features: " << best_features.size() << std::endl;

    // Create pairs vector and store peaks
    std::map<String, OpenMS::MRMFeatureFinderScoring::MRMTransitionGroupType *> trgrmap_allpeaks; // store all peaks above cutoff
    for (std::map<std::string, double>::iterator it = best_features.begin(); it != best_features.end(); ++it)
    {
      pairs.push_back(std::make_pair(it->second, PeptideRTMap[it->first])); // pair<exp_rt, theor_rt>
      if (transition_group_map.find(it->first) != transition_group_map.end())
      {
        trgrmap_allpeaks[ it->first ] = &transition_group_map[ it->first];
      }
    }

    // 5. Perform the outlier detection
    std::vector<std::pair<double, double> > pairs_corrected;
    String outlier_method = irt_detection_param.getValue("outlierMethod");
    if (outlier_method == "iter_residual" || outlier_method == "iter_jackknife")
    {
      pairs_corrected = MRMRTNormalizer::removeOutliersIterative(pairs, min_rsq, min_coverage,
      irt_detection_param.getValue("useIterativeChauvenet").toBool(), outlier_method);
    }
    else if (outlier_method == "ransac")
    {
      // First, estimate of the maximum deviation from RT that is tolerated:
      //   Because 120 min gradient can have around 4 min elution shift, we use
      //   a default value of 3 % of the gradient to find upper RT threshold (3.6 min).
      double pcnt_rt_threshold = irt_detection_param.getValue("RANSACMaxPercentRTThreshold");
      double max_rt_threshold = (RTRange.second - RTRange.first) * pcnt_rt_threshold / 100.0;

      pairs_corrected = MRMRTNormalizer::removeOutliersRANSAC(pairs, min_rsq, min_coverage,
        irt_detection_param.getValue("RANSACMaxIterations"), max_rt_threshold,
        irt_detection_param.getValue("RANSACSamplingSize"));
    }
    else if (outlier_method == "none")
    {
      pairs_corrected = pairs;
    }
    else
    {
      throw Exception::IllegalArgument(__FILE__, __LINE__, OPENMS_PRETTY_FUNCTION,
        String("Illegal argument '") + outlier_method +
        "' used for outlierMethod (valid: 'iter_residual', 'iter_jackknife', 'ransac', 'none').");
    }
    LOG_DEBUG << "Performed outlier detection, left with features: " << pairs_corrected.size() << std::endl;

    // 6. Check whether the found peptides fulfill the binned coverage criteria
    // set by the user.
    if (estimateBestPeptides)
    {
      bool enoughPeptides = MRMRTNormalizer::computeBinnedCoverage(RTRange, pairs_corrected,
        irt_detection_param.getValue("NrRTBins"),
        irt_detection_param.getValue("MinPeptidesPerBin"),
        irt_detection_param.getValue("MinBinsFilled") );

      if (!enoughPeptides)
      {
        throw Exception::IllegalArgument(__FILE__, __LINE__, OPENMS_PRETTY_FUNCTION,
          "There were not enough bins with the minimal number of peptides");
      }
    }
    if (pairs_corrected.size() < 2)
    {
      throw Exception::IllegalArgument(__FILE__, __LINE__, OPENMS_PRETTY_FUNCTION,
        "There are less than 2 iRT normalization peptides, not enough for an RT correction.");
    }

    // 7. Select the "correct" peaks for m/z correction (e.g. remove those not
    // part of the linear regression)
    std::map<String, OpenMS::MRMFeatureFinderScoring::MRMTransitionGroupType *> trgrmap_final; // store all peaks above cutoff
    for (const auto& it : trgrmap_allpeaks)
    {
      if (it.second->getFeatures().empty() ) {continue;}
      const MRMFeature& feat = it.second->getBestFeature();

      // Check if the current feature is in the list of pairs used for the
      // linear RT regression (using other features may result in wrong
      // calibration values).
      // Matching only by RT is not perfect but should work for most cases.
      for (Size pit = 0; pit < pairs_corrected.size(); pit++)
      {
        if (fabs(feat.getRT() - pairs_corrected[pit].first ) < 1e-2)
        {
          trgrmap_final[ it.first ] = it.second;
          break;
        }
      }
    }

    // 8. Correct m/z deviations using SwathMapMassCorrection
    SwathMapMassCorrection::correctMZ(trgrmap_final, swath_maps,
        mz_correction_function, mz_extraction_window, ppm);

    // 9. store RT transformation, using the selected model
    TransformationDescription trafo_out;
    trafo_out.setDataPoints(pairs_corrected);
    Param model_params;
    model_params.setValue("symmetric_regression", "false");
    model_params.setValue("span", irt_detection_param.getValue("lowess:span"));
    model_params.setValue("num_nodes", irt_detection_param.getValue("b_spline:num_nodes"));
    String model_type = irt_detection_param.getValue("alignmentMethod");
    trafo_out.fitModel(model_type, model_params);

    LOG_DEBUG << "Final RT mapping:" << std::endl;
    for (Size i = 0; i < pairs_corrected.size(); i++)
    {
      LOG_DEBUG << pairs_corrected[i].first << " " <<  pairs_corrected[i].second << std::endl;
    }
    LOG_DEBUG << "End of doDataNormalization_ method" << std::endl;

    this->endProgress();
    return trafo_out;
  }

  void OpenSwathCalibrationWorkflow::simpleExtractChromatograms_(
    const std::vector< OpenSwath::SwathMap > & swath_maps,
    const OpenSwath::LightTargetedExperiment& irt_transitions,
    std::vector< OpenMS::MSChromatogram > & chromatograms,
    const TransformationDescription& trafo,
    const ChromExtractParams & cp,
    bool sonar,
    bool load_into_memory)
  {
    TransformationDescription trafo_inverse = trafo;
    trafo_inverse.invert();

    this->startProgress(0, 1, "Extract iRT chromatograms");
#ifdef _OPENMP
#pragma omp parallel for schedule(dynamic,1)
#endif
    for (SignedSize map_idx = 0; map_idx < boost::numeric_cast<SignedSize>(swath_maps.size()); ++map_idx)
    {
      std::vector< OpenMS::MSChromatogram > tmp_chromatograms;
      if (!swath_maps[map_idx].ms1) // skip MS1
      {

        OpenSwath::LightTargetedExperiment transition_exp_used;
        OpenSwathHelper::selectSwathTransitions(irt_transitions, transition_exp_used,
            cp.min_upper_edge_dist, swath_maps[map_idx].lower, swath_maps[map_idx].upper);
        if (transition_exp_used.getTransitions().size() > 0) // skip if no transitions found
        {

          std::vector< OpenSwath::ChromatogramPtr > tmp_out;
          std::vector< ChromatogramExtractor::ExtractionCoordinates > coordinates;
          ChromatogramExtractor extractor;

          OpenSwath::SpectrumAccessPtr current_swath_map = swath_maps[map_idx].sptr;
          if (load_into_memory)
          {
            // This creates an InMemory object that keeps all data in memory
            current_swath_map = boost::shared_ptr<SpectrumAccessOpenMSInMemory>( new SpectrumAccessOpenMSInMemory(*current_swath_map) );
          }

          prepareExtractionCoordinates_(tmp_out, coordinates, transition_exp_used, trafo_inverse, cp);
          extractor.extractChromatograms(current_swath_map, tmp_out, coordinates, cp.mz_extraction_window,
                cp.ppm, cp.im_extraction_window, cp.extraction_function);
          extractor.return_chromatogram(tmp_out, coordinates,
              transition_exp_used, SpectrumSettings(), tmp_chromatograms, false, cp.im_extraction_window);

#ifdef _OPENMP
#pragma omp critical (osw_write_chroms)
#endif
          {
            LOG_DEBUG << "[simple] Extracted "  << tmp_chromatograms.size() << " chromatograms from SWATH map " <<
              map_idx << " with m/z " << swath_maps[map_idx].lower << " to " << swath_maps[map_idx].upper << ":" << std::endl;
            for (Size chrom_idx = 0; chrom_idx < tmp_chromatograms.size(); chrom_idx++)
            {
              // Check TIC and remove empty chromatograms (can happen if the
              // extraction window is outside the mass spectrometric acquisition
              // window).
              double tic = std::accumulate(tmp_out[chrom_idx]->getIntensityArray()->data.begin(),
                                           tmp_out[chrom_idx]->getIntensityArray()->data.end(),0.0);
              LOG_DEBUG << "Chromatogram "  << coordinates[chrom_idx].id << " with size "
                << tmp_out[chrom_idx]->getIntensityArray()->data.size() << " and TIC " << tic  << std::endl;
              if (tic > 0.0)
              {
                // add the chromatogram to the output
                chromatograms.push_back(tmp_chromatograms[chrom_idx]);
              }
              else
              {
                std::cerr << " - Warning: Empty chromatogram " << coordinates[chrom_idx].id <<
                  " detected. Will skip it!" << std::endl;
              }
            }
          }
        }
        else
        {
          LOG_DEBUG << "Extracted no transitions from SWATH map " << map_idx << " with m/z " <<
              swath_maps[map_idx].lower << " to " << swath_maps[map_idx].upper << std::endl;
        }
      }
    }

    if (sonar)
    {

      LOG_DEBUG << " got a total of " << chromatograms.size() << " chromatograms before SONAR addition " << std::endl;

      // for SONAR: group chromatograms together and then add them up (we will have one chromatogram for every single map)
      std::vector< OpenMS::MSChromatogram > chromatograms_new;
      std::map<std::string, std::vector<int> > chr_map;
      for (Size i = 0; i < chromatograms.size(); i++)
      {
        chr_map[ chromatograms[i].getNativeID() ].push_back(i);
      }

      for (std::map<std::string, std::vector<int> >::iterator it = chr_map.begin(); it != chr_map.end(); ++it)
      {
        MSChromatogram chrom_acc; // accumulator
        for (Size i = 0; i < it->second.size(); i++)
        {
          addChromatograms(chrom_acc, chromatograms[ it->second[i] ] );
        }
        chromatograms_new.push_back(chrom_acc);
      }
      chromatograms = chromatograms_new; // switch

      LOG_DEBUG << " got a total of " << chromatograms.size() << " chromatograms after SONAR addition " << std::endl;
    }

    this->endProgress();
  }

  void OpenSwathCalibrationWorkflow::addChromatograms(MSChromatogram& base_chrom, const MSChromatogram& newchrom)
  {
    if (base_chrom.empty())
    {
      base_chrom = newchrom;
    }

    LinearResamplerAlign ls;
    ls.raster(newchrom.begin(), newchrom.end(), base_chrom.begin(), base_chrom.end());
  }

}

// OpenSwathWorkflow
namespace OpenMS
{

  void OpenSwathWorkflow::performExtraction(
    const std::vector< OpenSwath::SwathMap > & swath_maps,
    const TransformationDescription trafo,
    const ChromExtractParams & cp,
    const ChromExtractParams & cp_ms1,
    const Param & feature_finder_param,
    const OpenSwath::LightTargetedExperiment& transition_exp,
    FeatureMap& out_featureFile,
    bool store_features,
    OpenSwathTSVWriter & tsv_writer,
    OpenSwathOSWWriter & osw_writer,
    Interfaces::IMSDataConsumer * chromConsumer,
    int batchSize,
    int ms1_isotopes,
    bool load_into_memory)
  {
    tsv_writer.writeHeader();
    osw_writer.writeHeader();

    bool ms1_only = (swath_maps.size() == 1 && swath_maps[0].ms1);

    // Compute inversion of the transformation
    TransformationDescription trafo_inverse = trafo;
    trafo_inverse.invert();

    std::cout << "Will analyze " << transition_exp.transitions.size() << " transitions in total." << std::endl;
    int progress = 0;
    this->startProgress(0, swath_maps.size(), "Extracting and scoring transitions");

    // (i) Obtain precursor chromatograms (MS1) if precursor extraction is enabled
    std::vector< MSChromatogram > ms1_chromatograms;
    ChromExtractParams ms1_cp(cp_ms1);
    if (!use_ms1_ion_mobility_)
    {
      ms1_cp.im_extraction_window = -1;
    }
    MS1Extraction_(swath_maps, ms1_chromatograms, chromConsumer, ms1_cp,
                   transition_exp, trafo_inverse, load_into_memory, ms1_only, ms1_isotopes);

    if (ms1_only && !use_ms1_traces_)
    {
      throw Exception::IllegalArgument(__FILE__, __LINE__, OPENMS_PRETTY_FUNCTION,
          "Error, you need to enable use_ms1_traces when run in MS1 mode." );
    }

    // (ii) Precursor extraction only
    if (ms1_only)
    {
      FeatureMap featureFile;
      boost::shared_ptr<MSExperiment> empty_exp = boost::shared_ptr<MSExperiment>(new MSExperiment);

      OpenSwath::LightTargetedExperiment transition_exp_used = transition_exp;
      scoreAllChromatograms_(std::vector<MSChromatogram>(), ms1_chromatograms, swath_maps, transition_exp_used, 
                            feature_finder_param, trafo,
                            cp.rt_extraction_window, featureFile, tsv_writer, osw_writer, ms1_isotopes, true);

      // write features to output if so desired
      std::vector< OpenMS::MSChromatogram > chromatograms;
      writeOutFeaturesAndChroms_(chromatograms, featureFile, out_featureFile, store_features, chromConsumer);
    }

    // (iii) Perform extraction and scoring of fragment ion chromatograms (MS2)
    // We set dynamic scheduling such that the maps are worked on in the order
    // in which they were given to the program / acquired. This gives much
    // better load balancing than static allocation.
#ifdef _OPENMP
#ifndef DISABLE_NESTED_PARALLELISM
    int total_nr_threads = omp_get_max_threads(); // store total number of threads we are allowed to use
    if (threads_outer_loop_ > -1)
    {
      omp_set_nested(1);
      omp_set_dynamic(0);
      omp_set_num_threads(std::min(threads_outer_loop_, omp_get_max_threads()) ); // use at most threads_outer_loop_ threads here
    }
#endif
#pragma omp parallel for schedule(dynamic,1)
#endif
    for (SignedSize i = 0; i < boost::numeric_cast<SignedSize>(swath_maps.size()); ++i)
    {
      if (!swath_maps[i].ms1) // skip MS1
      {

        // Step 1: select which transitions to extract (proceed in batches)
        OpenSwath::LightTargetedExperiment transition_exp_used_all;
        OpenSwathHelper::selectSwathTransitions(transition_exp, transition_exp_used_all,
            cp.min_upper_edge_dist, swath_maps[i].lower, swath_maps[i].upper);
        if (transition_exp_used_all.getTransitions().size() > 0) // skip if no transitions found
        {

          OpenSwath::SpectrumAccessPtr current_swath_map = swath_maps[i].sptr;
          if (load_into_memory)
          {
            // This creates an InMemory object that keeps all data in memory
            current_swath_map = boost::shared_ptr<SpectrumAccessOpenMSInMemory>( new SpectrumAccessOpenMSInMemory(*current_swath_map) );
          }

          int batch_size;
          if (batchSize <= 0 || batchSize >= (int)transition_exp_used_all.getCompounds().size())
          {
            batch_size = transition_exp_used_all.getCompounds().size();
          }
          else
          {
            batch_size = batchSize;
          }

          SignedSize nr_batches = (transition_exp_used_all.getCompounds().size() / batch_size);
<<<<<<< HEAD
#ifdef _OPENMP
#ifndef DISABLE_NESTED_PARALLELISM
=======

>>>>>>> 25ec1f74
          // If we have a multiple of threads_outer_loop_ here, then use nested
          // parallelization here. E.g. if we use 8 threads for the outer loop,
          // but we have a total of 24 cores available, each of the 8 threads
          // will then create a team of 3 threads to work on the batches
          // individually.
          //
          // We should avoid oversubscribing the CPUs, therefore we use integer division.
          // -- see https://docs.oracle.com/cd/E19059-01/stud.10/819-0501/2_nested.html
#ifdef _OPENMP
          int outer_thread_nr = omp_get_thread_num();
          omp_set_num_threads(std::max(1, total_nr_threads / threads_outer_loop_) );
#endif
<<<<<<< HEAD
#endif
=======
#pragma omp parallel for schedule(dynamic, 1)
>>>>>>> 25ec1f74
          for (SignedSize pep_idx = 0; pep_idx <= nr_batches; pep_idx++)
          {
            OpenSwath::SpectrumAccessPtr current_swath_map_inner = current_swath_map;

#ifdef _OPENMP
#ifndef DISABLE_NESTED_PARALLELISM
            // To ensure multi-threading safe access to the individual spectra, we
            // need to use a light clone of the spectrum access (if multiple threads
            // share a single filestream and call seek on it, chaos will ensue).
            if (total_nr_threads / threads_outer_loop_ > 1)
            {
              current_swath_map_inner = current_swath_map->lightClone();
            }
#endif

#pragma omp critical (osw_write_stdout)
#endif
            {
              std::cout << "Thread " <<
#ifdef _OPENMP
  #ifndef DISABLE_NESTED_PARALLELISM
              outer_thread_nr << "_" << omp_get_thread_num() << " " <<
  #else
              omp_get_thread_num() << "_0 " <<
  #endif
#else
              "0" << 
#endif
              "will analyze " << transition_exp_used_all.getCompounds().size() <<  " compounds and "
              << transition_exp_used_all.getTransitions().size() <<  " transitions "
              "from SWATH " << i << " (batch " << pep_idx << " out of " << nr_batches << ")" << std::endl;
            }

            // Create the new, batch-size transition experiment
            OpenSwath::LightTargetedExperiment transition_exp_used;
            selectCompoundsForBatch_(transition_exp_used_all, transition_exp_used, batch_size, pep_idx);

            // Step 2.1: extract these transitions
            ChromatogramExtractor extractor;
            std::vector< OpenSwath::ChromatogramPtr > chrom_list;
            std::vector< ChromatogramExtractor::ExtractionCoordinates > coordinates;

            // Step 2.2: prepare the extraction coordinates and extract chromatograms
            // chrom_list contains one entry for each fragment ion (transition) in transition_exp_used
            prepareExtractionCoordinates_(chrom_list, coordinates, transition_exp_used, trafo_inverse, cp);
            extractor.extractChromatograms(current_swath_map_inner, chrom_list, coordinates, cp.mz_extraction_window,
                cp.ppm, cp.im_extraction_window, cp.extraction_function);

            // Step 2.3: convert chromatograms back to OpenMS::MSChromatogram and write to output
            PeakMap chrom_exp;
            extractor.return_chromatogram(chrom_list, coordinates, transition_exp_used,  SpectrumSettings(), 
                                          chrom_exp.getChromatograms(), false, cp.im_extraction_window);


            // Step 3: score these extracted transitions
            FeatureMap featureFile;
            std::vector< OpenSwath::SwathMap > tmp = {swath_maps[i]};
            tmp.back().sptr = current_swath_map_inner;
            scoreAllChromatograms_(chrom_exp.getChromatograms(), ms1_chromatograms, tmp, transition_exp_used,
                feature_finder_param, trafo, cp.rt_extraction_window, featureFile, tsv_writer, osw_writer, ms1_isotopes);

            // Step 4: write all chromatograms and features out into an output object / file
            // (this needs to be done in a critical section since we only have one
            // output file and one output map).
            #pragma omp critical (osw_write_out)
            {
              writeOutFeaturesAndChroms_(chrom_exp.getChromatograms(), featureFile, out_featureFile, store_features, chromConsumer);
            }
          }

        } // continue 2 (no continue due to OpenMP)
      } // continue 1 (no continue due to OpenMP)

      #pragma omp critical (progress)
      this->setProgress(++progress);

    }
    this->endProgress();
    
#ifdef _OPENMP
#ifndef DISABLE_NESTED_PARALLELISM
    if (threads_outer_loop_ > -1)
    {
      omp_set_num_threads(total_nr_threads); // set number of available threads back to initial value
    }
#endif    
#endif    
  }

  void OpenSwathWorkflow::writeOutFeaturesAndChroms_(
    std::vector< OpenMS::MSChromatogram > & chromatograms,
    const FeatureMap & featureFile,
    FeatureMap& out_featureFile,
    bool store_features,
    Interfaces::IMSDataConsumer * chromConsumer)
  {
    // write chromatograms to output if so desired
    for (Size chrom_idx = 0; chrom_idx < chromatograms.size(); ++chrom_idx)
    {
      if (!chromatograms[chrom_idx].empty())
      {
        chromConsumer->consumeChromatogram(chromatograms[chrom_idx]);
      }
    }

    // write features to output if so desired
    if (store_features)
    {
      for (FeatureMap::const_iterator feature_it = featureFile.begin();
           feature_it != featureFile.end(); ++feature_it)
      {
        out_featureFile.push_back(*feature_it);
      }
      for (std::vector<ProteinIdentification>::const_iterator protid_it =
             featureFile.getProteinIdentifications().begin();
           protid_it != featureFile.getProteinIdentifications().end();
           ++protid_it)
      {
        out_featureFile.getProteinIdentifications().push_back(*protid_it);
      }
    }
  }

  void OpenSwathWorkflowBase::MS1Extraction_(const std::vector< OpenSwath::SwathMap > & swath_maps,
                                             std::vector< MSChromatogram >& ms1_chromatograms,
                                             Interfaces::IMSDataConsumer* chromConsumer,
                                             const ChromExtractParams& cp,
                                             const OpenSwath::LightTargetedExperiment& transition_exp,
                                             const TransformationDescription& trafo_inverse,
                                             bool load_into_memory, 
                                             bool ms1_only,
                                             int ms1_isotopes)
  {
    for (SignedSize i = 0; i < boost::numeric_cast<SignedSize>(swath_maps.size()); ++i)
    {
      if (swath_maps[i].ms1 && use_ms1_traces_)
      {
        // store reference to MS1 map for later -> note that this is *not* threadsafe!
        ms1_map_ = swath_maps[i].sptr;

        if (load_into_memory)
        {
          // This creates an InMemory object that keeps all data in memory
          // but provides the same access functionality to the raw data as
          // any object implementing ISpectrumAccess
          ms1_map_ = boost::shared_ptr<SpectrumAccessOpenMSInMemory>( new SpectrumAccessOpenMSInMemory(*ms1_map_) );
        }

        std::vector< OpenSwath::ChromatogramPtr > chrom_list;
        std::vector< ChromatogramExtractor::ExtractionCoordinates > coordinates;
        OpenSwath::LightTargetedExperiment transition_exp_used = transition_exp; // copy for const correctness
        ChromatogramExtractor extractor;

        // prepare the extraction coordinates and extract chromatogram
        prepareExtractionCoordinates_(chrom_list, coordinates, transition_exp_used, trafo_inverse, cp, true, ms1_isotopes);
        extractor.extractChromatograms(ms1_map_, chrom_list, coordinates, cp.mz_extraction_window,
            cp.ppm, cp.im_extraction_window, cp.extraction_function);

        extractor.return_chromatogram(chrom_list, coordinates, transition_exp_used,
            SpectrumSettings(), ms1_chromatograms, true, cp.im_extraction_window);

        for (Size j = 0; j < coordinates.size(); j++)
        {
          if (ms1_chromatograms[j].empty())
          {
            continue; // skip empty chromatograms
          }

          // write MS1 chromatograms to disk
          // only write precursor chromatograms that have a corresponding swath windows
          for (SignedSize i = 0; i < boost::numeric_cast<SignedSize>(swath_maps.size()); ++i)
          {
            if ((ms1_only) ||
                ( swath_maps.size() > 1 && !swath_maps[i].ms1 && // we have swath maps and its not MS1
                  swath_maps[i].lower < coordinates[j].mz && swath_maps[i].upper > coordinates[j].mz)
                )
            {
              // write MS1 chromatograms to disk
              chromConsumer->consumeChromatogram( ms1_chromatograms[j] );
            }
          }

        }
      }
    }
  }

  void OpenSwathWorkflow::scoreAllChromatograms_(
    const std::vector< OpenMS::MSChromatogram > & ms2_chromatograms,
    const std::vector< OpenMS::MSChromatogram > & ms1_chromatograms,
    const std::vector< OpenSwath::SwathMap >& swath_maps,
    const OpenSwath::LightTargetedExperiment& transition_exp,
    const Param& feature_finder_param,
    TransformationDescription trafo,
    const double rt_extraction_window,
    FeatureMap& output, 
    OpenSwathTSVWriter & tsv_writer,
    OpenSwathOSWWriter & osw_writer,
    int nr_ms1_isotopes,
    bool ms1only) const
  {
    TransformationDescription trafo_inv = trafo;
    trafo_inv.invert();

    MRMFeatureFinderScoring featureFinder;
    MRMTransitionGroupPicker trgroup_picker;

    // To ensure multi-threading safe access to the individual spectra, we
    // need to use a light clone of the spectrum access (if multiple threads
    // share a single filestream and call seek on it, chaos will ensue).
    if (use_ms1_traces_)
    {
      OpenSwath::SpectrumAccessPtr threadsafe_ms1 = ms1_map_->lightClone();
      featureFinder.setMS1Map( threadsafe_ms1 );
    }

    // If use_total_mi_score is defined, we need to instruct MRMTransitionGroupPicker to compute the score
    Param trgroup_picker_param = feature_finder_param.copy("TransitionGroupPicker:", true);
    if ((bool)feature_finder_param.getValue("Scores:use_total_mi_score").toBool())
    {
      trgroup_picker_param.setValue("compute_total_mi", "true");
    }
    trgroup_picker.setParameters(trgroup_picker_param);

    featureFinder.setParameters(feature_finder_param);
    featureFinder.prepareProteinPeptideMaps_(transition_exp);

    // Map ms1 chromatogram id to sequence number
    std::map<String, int> ms1_chromatogram_map;
    for (Size i = 0; i < ms1_chromatograms.size(); i++)
    {
      ms1_chromatogram_map[ms1_chromatograms[i].getNativeID()] = boost::numeric_cast<int>(i);
    }

    // Map chromatogram id to sequence number
    std::map<String, int> chromatogram_map;
    for (Size i = 0; i < ms2_chromatograms.size(); i++)
    {
      chromatogram_map[ms2_chromatograms[i].getNativeID()] = boost::numeric_cast<int>(i);
    }
    // Map peptide id to sequence number
    std::map<String, int> assay_peptide_map;
    for (Size i = 0; i < transition_exp.getCompounds().size(); i++)
    {
      assay_peptide_map[transition_exp.getCompounds()[i].id] = boost::numeric_cast<int>(i);
    }

    // Map peptide id to corresponding transitions
    typedef std::map<String, std::vector< const TransitionType* > > AssayMapT;
    AssayMapT assay_map;
    // create an entry for each member (ensure there is one even if we don't
    // have any transitions for it, e.g. in the case of ms1 only)
    for (Size i = 0; i < transition_exp.getCompounds().size(); i++)
    {
      assay_map[transition_exp.getCompounds()[i].id] = std::vector< const TransitionType* >();
    }
    for (Size i = 0; i < transition_exp.getTransitions().size(); i++)
    {
      assay_map[transition_exp.getTransitions()[i].getPeptideRef()].push_back(&transition_exp.getTransitions()[i]);
    }

    std::vector<String> to_tsv_output, to_osw_output;
    ///////////////////////////////////
    // Start of main function
    // Iterating over all the assays
    ///////////////////////////////////
    for (AssayMapT::iterator assay_it = assay_map.begin(); assay_it != assay_map.end(); ++assay_it)
    {
      // Create new MRMTransitionGroup
      String id = assay_it->first;
      MRMTransitionGroupType transition_group;
      transition_group.setTransitionGroupID(id);
      double expected_rt = transition_exp.getCompounds()[ assay_peptide_map[id] ].rt;

      // 1. Go through all transitions, for each transition get chromatogram
      // and the chromatogram and the assay to the MRMTransitionGroup
      int detection_assay_it = -1; // store index for the last detection transition
      for (Size i = 0; i < assay_it->second.size(); i++)
      {
        const TransitionType* transition = assay_it->second[i];

        if (transition->isDetectingTransition())
        {
          detection_assay_it = i;
        }

        // continue if we only have MS1 (we wont have any chromatograms for
        // the transitions)
        if (ms1only) {continue;}

        if (chromatogram_map.find(transition->getNativeID()) == chromatogram_map.end())
        {
          throw Exception::IllegalArgument(__FILE__, __LINE__, OPENMS_PRETTY_FUNCTION,
              "Error, did not find chromatogram for transition " + transition->getNativeID() );
        }

        // Convert chromatogram to MSChromatogram and filter
        auto chromatogram = ms2_chromatograms[ chromatogram_map[transition->getNativeID()] ];
        chromatogram.setNativeID(transition->getNativeID());
        if (rt_extraction_window > 0)
        {
          double de_normalized_experimental_rt = trafo_inv.apply(expected_rt);
          double rt_max = de_normalized_experimental_rt + rt_extraction_window;
          double rt_min = de_normalized_experimental_rt - rt_extraction_window;
          auto new_end = std::remove_if(chromatogram.begin(), chromatogram.end(),
                                        [rt_min, rt_max](const ChromatogramPeak& chr)
                                        { return chr.getRT() > rt_max  || chr.getRT() < rt_min; });
          chromatogram.erase(new_end, chromatogram.end());
        }

        // Now add the transition and the chromatogram to the MRMTransitionGroup
        transition_group.addTransition(*transition, transition->getNativeID());
        transition_group.addChromatogram(chromatogram, chromatogram.getNativeID());
      }

      // currently .tsv, .osw and .featureXML are mutually exclusive
      if (tsv_writer.isActive() || osw_writer.isActive()) { output.clear(); }

      // 2. Set the MS1 chromatograms for the different isotopes, if available
      // (note that for 3 isotopes, we include the monoisotopic peak plus three
      // isotopic traces)
      for (int iso = 0; iso <= nr_ms1_isotopes; iso++)
      {
        String prec_id = OpenSwathHelper::computePrecursorId(transition_group.getTransitionGroupID(), iso);
        if (!ms1_chromatograms.empty() && ms1_chromatogram_map.find(prec_id) != ms1_chromatogram_map.end())
        {
          MSChromatogram chromatogram = ms1_chromatograms[ ms1_chromatogram_map[prec_id] ];
          transition_group.addPrecursorChromatogram(chromatogram, chromatogram.getNativeID());
        }
      }

      // 3. / 4. Process the MRMTransitionGroup: find peakgroups and score them
      trgroup_picker.pickTransitionGroup(transition_group);
      featureFinder.scorePeakgroups(transition_group, trafo, swath_maps, output, ms1only);

      // Ensure that a detection transition is used to derive features for output
      if (detection_assay_it < 0 && output.size() > 0)
      {
          throw Exception::IllegalArgument(__FILE__, __LINE__, OPENMS_PRETTY_FUNCTION,
              "Error, did not find any detection transition for feature " + id );
      }

      // 5. Add to the output tsv if given
      if (tsv_writer.isActive() && output.size() > 0) // implies that detection_assay_it was set
      {
        const OpenSwath::LightCompound pep = transition_exp.getCompounds()[ assay_peptide_map[id] ];
        const TransitionType* transition = assay_it->second[detection_assay_it];
        to_tsv_output.push_back(tsv_writer.prepareLine(pep, transition, output, id));
      }

      // 6. Add to the output osw if given
      if (osw_writer.isActive() && output.size() > 0) // implies that detection_assay_it was set
      {
        const OpenSwath::LightCompound pep = transition_exp.getCompounds()[ assay_peptide_map[id] ];
        const TransitionType* transition = assay_it->second[detection_assay_it];
        to_osw_output.push_back(osw_writer.prepareLine(pep, transition, output, id));
      }
    }

    // Only write at the very end since this is a step that needs a barrier
    if (tsv_writer.isActive())
    {
#ifdef _OPENMP
#pragma omp critical (osw_write_tsv)
#endif
      {
        tsv_writer.writeLines(to_tsv_output);
      }
    }

    // Only write at the very end since this is a step that needs a barrier
    if (osw_writer.isActive())
    {
#ifdef _OPENMP
#pragma omp critical (osw_write_tsv)
#endif
      {
        osw_writer.writeLines(to_osw_output);
      }
    }
  }


  void OpenSwathWorkflow::selectCompoundsForBatch_(const OpenSwath::LightTargetedExperiment& transition_exp_used_all,
    OpenSwath::LightTargetedExperiment& transition_exp_used, int batch_size, size_t j)
  {
    // compute batch start/end
    size_t start = j * batch_size;
    size_t end = j * batch_size + batch_size;
    if (end > transition_exp_used_all.compounds.size())
    {
      end = transition_exp_used_all.compounds.size();
    }

    // Create the new, batch-size transition experiment
    transition_exp_used.proteins = transition_exp_used_all.proteins;
    transition_exp_used.compounds.insert(transition_exp_used.compounds.end(),
        transition_exp_used_all.compounds.begin() + start, transition_exp_used_all.compounds.begin() + end);
    copyBatchTransitions_(transition_exp_used.compounds, transition_exp_used_all.transitions, transition_exp_used.transitions);
  }

  void OpenSwathWorkflow::copyBatchTransitions_(const std::vector<OpenSwath::LightCompound>& used_compounds,
    const std::vector<OpenSwath::LightTransition>& all_transitions,
    std::vector<OpenSwath::LightTransition>& output)
  {
    std::set<std::string> selected_compounds;
    for (Size i = 0; i < used_compounds.size(); i++)
    {
      selected_compounds.insert(used_compounds[i].id);
    }

    for (Size i = 0; i < all_transitions.size(); i++)
    {
      if (selected_compounds.find(all_transitions[i].peptide_ref) != selected_compounds.end())
      {
        output.push_back(all_transitions[i]);
      }
    }
  }

  void OpenSwathWorkflowBase::prepareExtractionCoordinates_(std::vector< OpenSwath::ChromatogramPtr > & chrom_list,
                                                            std::vector< ChromatogramExtractorAlgorithm::ExtractionCoordinates > & coordinates, 
                                                            const OpenSwath::LightTargetedExperiment & transition_exp_used, 
                                                            const TransformationDescription trafo_inverse, 
                                                            const ChromExtractParams & cp,
                                                            const bool ms1,
                                                            const int ms1_isotopes) const
  {
    if (cp.rt_extraction_window < 0)
    {
      ChromatogramExtractor::prepare_coordinates(chrom_list, coordinates, transition_exp_used, cp.rt_extraction_window, ms1, ms1_isotopes);
    }
    else
    {
      // Use an rt extraction window of 0.0 which will just write the retention time in start / end positions
      // Then correct the start/end positions and add the extra_rt_extract parameter
      ChromatogramExtractor::prepare_coordinates(chrom_list, coordinates, transition_exp_used, 0.0, ms1, ms1_isotopes);
      for (std::vector< ChromatogramExtractor::ExtractionCoordinates >::iterator it = coordinates.begin(); it != coordinates.end(); ++it)
      {
        it->rt_start = trafo_inverse.apply(it->rt_start) - (cp.rt_extraction_window + cp.extra_rt_extract)/ 2.0;
        it->rt_end = trafo_inverse.apply(it->rt_end) + (cp.rt_extraction_window + cp.extra_rt_extract)/ 2.0;
      }
    }
  }
}

// OpenSwathWorkflowSonar
namespace OpenMS
{

    void OpenSwathWorkflowSonar::performExtractionSonar(
           const std::vector< OpenSwath::SwathMap > & swath_maps,
           const TransformationDescription trafo,
           const ChromExtractParams & cp,
           const ChromExtractParams & cp_ms1,
           const Param & feature_finder_param,
           const OpenSwath::LightTargetedExperiment& transition_exp,
           FeatureMap& out_featureFile,
           bool store_features,
           OpenSwathTSVWriter & tsv_writer,
           OpenSwathOSWWriter & osw_writer,
           Interfaces::IMSDataConsumer * chromConsumer,
           int batchSize,
           bool load_into_memory)
    {
      tsv_writer.writeHeader();
      osw_writer.writeHeader();

      // Compute inversion of the transformation
      TransformationDescription trafo_inverse = trafo;
      trafo_inverse.invert();

      if (swath_maps.empty() )
      {
        throw Exception::IllegalArgument(__FILE__, __LINE__, OPENMS_PRETTY_FUNCTION,
          String("No swath maps provided"));
      }

      // (i) Obtain precursor chromatograms (MS1) if precursor extraction is enabled
      std::vector< MSChromatogram > ms1_chromatograms;
      MS1Extraction_(swath_maps, ms1_chromatograms, chromConsumer, cp_ms1,
                     transition_exp, trafo_inverse, load_into_memory);

      ///////////////////////////////////////////////////////////////////////////
      // (ii) Compute SONAR window sizes and upper/lower limit
      double sonar_winsize, sonar_start, sonar_end;
      int sonar_total_win;
      computeSonarWindows_(swath_maps, sonar_winsize, sonar_start, sonar_end, sonar_total_win);

      std::cout << "Will analyze " << transition_exp.transitions.size() << " transitions in total." << std::endl;
      int progress = 0;
      this->startProgress(0, sonar_total_win, "Extracting and scoring transitions");

      ///////////////////////////////////////////////////////////////////////////
      // Iterate through all SONAR windows
      // We set dynamic scheduling such that the SONAR windows are worked on in
      // the order in which they were given to the program / acquired. This
      // gives much better load balancing than static allocation.
      // TODO: this means that there is possibly some overlap between threads accessing sptr ... !!
#ifdef _OPENMP
#pragma omp parallel for schedule(dynamic, 1)
#endif
      for (int sonar_idx = 0; sonar_idx < sonar_total_win; sonar_idx++)
      {
        double currwin_start = sonar_start + sonar_idx * sonar_winsize;
        double currwin_end = currwin_start + sonar_winsize;
        LOG_DEBUG << "   ====  sonar window " << sonar_idx << " from " << currwin_start << " to " << currwin_end << std::endl;

        // Step 1: select which transitions to extract with the current windows (proceed in batches)
        OpenSwath::LightTargetedExperiment transition_exp_used_all;
        OpenSwathHelper::selectSwathTransitions(transition_exp, transition_exp_used_all,
            0, currwin_start, currwin_end);

        if (transition_exp_used_all.getTransitions().size() > 0) // skip if no transitions found
        {


          ////////////////////////////////// 
          // Identify which SONAR windows to use for current set of transitions
          ////////////////////////////////// 
          std::vector< OpenSwath::SwathMap > used_maps;
          for (size_t i = 0; i < swath_maps.size(); ++i)
          {
            if (swath_maps[i].ms1) {continue;} // skip MS1
              
            // TODO: what if the swath map is smaller than the current window ??
            if (  (currwin_start >= swath_maps[i].lower && currwin_start <= swath_maps[i].upper  ) ||
                  (currwin_end >= swath_maps[i].lower && currwin_end <= swath_maps[i].upper  ) )
            {
#ifdef OPENSWATH_WORKFLOW_DEBUG
              std::cout << " will use curr window  " << i << " : " << swath_maps[i].lower << "-" <<
                                                                      swath_maps[i].upper << std::endl;
#endif
              used_maps.push_back(swath_maps[i]);
            }
          }

          ////////////////////////////////// 
          // Threadsafe loading of identified maps
          ////////////////////////////////// 
          for (Size i = 0; i < used_maps.size(); i++)
          {
#ifdef _OPENMP
#pragma omp critical (loadMemory)
#endif
            {
              // Loading the maps is not threadsafe if they overlap (e.g.
              // multiple threads could access the same maps) which often
              // happens in SONAR. Thus we either create a threadsafe light
              // clone or load them into memory if requested.
              if (load_into_memory)
              {
                used_maps[i].sptr = boost::shared_ptr<SpectrumAccessOpenMSInMemory>( new SpectrumAccessOpenMSInMemory(*used_maps[i].sptr) );
              }
              else
              {
                used_maps[i].sptr = used_maps[i].sptr->lightClone();
              }
            }
          }

          int batch_size;
          if (batchSize <= 0 || batchSize >= (int)transition_exp_used_all.getCompounds().size())
          {
            batch_size = transition_exp_used_all.getCompounds().size();
          }
          else
          {
            batch_size = batchSize;
          }

#ifdef _OPENMP
#pragma omp critical (osw_write_stdout)
#endif
          {
            std::cout << "Thread " <<
#ifdef _OPENMP
            omp_get_thread_num() << " " <<
#endif
            "will analyze " << transition_exp_used_all.getCompounds().size() <<  " compounds and "
            << transition_exp_used_all.getTransitions().size() <<  " transitions "
            "from SONAR SWATH " << sonar_idx << " in batches of " << batch_size << std::endl;
          }
          for (size_t pep_idx = 0; pep_idx <= (transition_exp_used_all.getCompounds().size() / batch_size); pep_idx++)
          {
            // Create the new, batch-size transition experiment
            OpenSwath::LightTargetedExperiment transition_exp_used;
            selectCompoundsForBatch_(transition_exp_used_all, transition_exp_used, batch_size, pep_idx);

            // Step 2.1: extract these transitions
            std::vector< OpenSwath::ChromatogramPtr > chrom_list;
            std::vector< ChromatogramExtractor::ExtractionCoordinates > coordinates;

            // Step 2.2: prepare the extraction coordinates and extract chromatograms
            prepareExtractionCoordinates_(chrom_list, coordinates, transition_exp_used, trafo_inverse, cp);
            performSonarExtraction_(used_maps, coordinates, chrom_list, cp);

            // Step 2.3: convert chromatograms back to OpenMS::MSChromatogram and write to output
            PeakMap chrom_exp;
            ChromatogramExtractor().return_chromatogram(chrom_list, coordinates, transition_exp_used, SpectrumSettings(),
                                                        chrom_exp.getChromatograms(), false, cp.im_extraction_window);

            // Step 3: score these extracted transitions
            FeatureMap featureFile;
            scoreAllChromatograms_(chrom_exp.getChromatograms(), ms1_chromatograms, used_maps, transition_exp_used,
                                   feature_finder_param, trafo, cp.rt_extraction_window, featureFile, tsv_writer, osw_writer);

            // Step 4: write all chromatograms and features out into an output object / file
            // (this needs to be done in a critical section since we only have one
            // output file and one output map).
#ifdef _OPENMP
#pragma omp critical (osw_write_out)
#endif
            {
              writeOutFeaturesAndChroms_(chrom_exp.getChromatograms(), featureFile, out_featureFile, store_features, chromConsumer);
            }
          }
        }
#ifdef _OPENMP
#pragma omp critical (progress)
#endif
        this->setProgress(++progress);
      }
      this->endProgress();
    }


    void OpenSwathWorkflowSonar::computeSonarWindows_(const std::vector< OpenSwath::SwathMap > & swath_maps,
                                                      double & sonar_winsize,
                                                      double & sonar_start,
                                                      double & sonar_end,
                                                      int & sonar_total_win)
    {
      sonar_winsize = -1;
      sonar_start = std::numeric_limits<double>::max();
      sonar_end = -1;
      for (size_t i = 0; i < swath_maps.size(); ++i)
      {
        if (swath_maps[i].ms1) {continue;} // skip MS1

        // compute sonar window size (estimate)
        if (swath_maps[i].upper - swath_maps[i].lower > sonar_winsize)
        {
          sonar_winsize = swath_maps[i].upper - swath_maps[i].lower;
        }

        // compute start of SONAR range
        if (swath_maps[i].lower < sonar_start)
        {
          sonar_start = swath_maps[i].lower;
        }

        // compute end of SONAR range
        if (swath_maps[i].upper > sonar_end)
        {
          sonar_end = swath_maps[i].upper;
        }
      }

      // compute total number of windows
      sonar_total_win = int((sonar_end - sonar_start) / sonar_winsize) + 1;

#ifdef OPENSWATH_WORKFLOW_DEBUG
      std::cout << " will use  a total of " << sonar_total_win << " windows " << std::endl;
      for (int kk = 0; kk < sonar_total_win; kk++)
      {
        std::cout << " sonar window " << kk << " from " <<
          sonar_start + kk * sonar_winsize << " to " <<
          sonar_start + (kk+1) * sonar_winsize << std::endl;
      }
#endif

    }


    void OpenSwathWorkflowSonar::performSonarExtraction_(const std::vector< OpenSwath::SwathMap > & used_maps,
                                 const std::vector< ChromatogramExtractor::ExtractionCoordinates > & coordinates,
                                 std::vector< OpenSwath::ChromatogramPtr > & chrom_list,
                                 const ChromExtractParams & cp)
    {
      typedef std::vector< OpenSwath::ChromatogramPtr > chromatogramList;
      typedef std::vector< ChromatogramExtractor::ExtractionCoordinates > coordinatesList;

      ChromatogramExtractor extractor;
      // Iterate over all SONAR maps we currently have and extract chromatograms from them
      for (size_t map_idx = 0; map_idx < used_maps.size(); map_idx++)
      {
        chromatogramList tmp_chromatogram_list;
        coordinatesList coordinates_used;

        for (size_t c_idx = 0; c_idx < coordinates.size(); c_idx++)
        {
          if (coordinates[c_idx].mz_precursor > used_maps[map_idx].lower &&
              coordinates[c_idx].mz_precursor < used_maps[map_idx].upper)
          {
            coordinates_used.push_back( coordinates[c_idx] );
            OpenSwath::ChromatogramPtr s(new OpenSwath::Chromatogram);
            tmp_chromatogram_list.push_back(s);
          }
        }

#ifdef OPENSWATH_WORKFLOW_DEBUG
        std::cout << " in used maps, extract " << coordinates_used.size()
          << " coordinates from " << used_maps[map_idx].lower << "-" << used_maps[map_idx].upper << std::endl;
#endif

        extractor.extractChromatograms(used_maps[map_idx].sptr,
            tmp_chromatogram_list, coordinates_used,
            cp.mz_extraction_window, cp.ppm, cp.im_extraction_window, cp.extraction_function);

        // In order to reach maximal sensitivity and identify peaks in
        // the data, we will aggregate the data by adding all
        // chromatograms from different SONAR scans up
        size_t chrom_idx = 0;
        for (size_t c_idx = 0; c_idx < coordinates.size(); c_idx++)
        {
          if (coordinates[c_idx].mz_precursor > used_maps[map_idx].lower &&
              coordinates[c_idx].mz_precursor < used_maps[map_idx].upper)
          {

            OpenSwath::ChromatogramPtr s = tmp_chromatogram_list[chrom_idx];
            OpenSwath::ChromatogramPtr base_chrom = chrom_list[c_idx];

            /// add the new chromatogram to the one that we already have (the base chromatogram)
            chrom_list[c_idx] = addChromatograms(chrom_list[c_idx], tmp_chromatogram_list[chrom_idx]);

            chrom_idx++;
          }
        }
      }

#ifdef OPENSWATH_WORKFLOW_DEBUG
            // debug output ...
            std::cout << " done with extraction of all coordinates!!!" << std::endl;
            for (size_t c_idx = 0; c_idx < coordinates.size(); c_idx++)
            {
              {
                OpenSwath::ChromatogramPtr base_chrom = chrom_list[c_idx];

                std::cout << " coordinate  : " << coordinates[c_idx].id << " (" << coordinates[c_idx].mz << ")"<< std::endl;
                for (size_t kk = 0; kk < base_chrom->getIntensityArray()->data.size(); kk++)
                {
                  std::cout << " base chrom: " <<
                      base_chrom->getTimeArray()->data[kk] << " / "   <<
                      base_chrom->getIntensityArray()->data[kk] << std::endl;
                }
              }
            }
#endif


    }

    OpenSwath::ChromatogramPtr OpenSwathWorkflowSonar::addChromatograms(OpenSwath::ChromatogramPtr base_chrom, OpenSwath::ChromatogramPtr newchrom)
    {
      if (base_chrom->getTimeArray()->data.empty())
      {
        return newchrom;
      }

      LinearResamplerAlign ls;
      ls.raster(newchrom->getTimeArray()->data.begin(),
                newchrom->getTimeArray()->data.end(),
                newchrom->getIntensityArray()->data.begin(),
                newchrom->getIntensityArray()->data.end(),
                base_chrom->getTimeArray()->data.begin(),
                base_chrom->getTimeArray()->data.end(),
                base_chrom->getIntensityArray()->data.begin(),
                base_chrom->getIntensityArray()->data.end()
      );

      return base_chrom;
    }

}
<|MERGE_RESOLUTION|>--- conflicted
+++ resolved
@@ -515,12 +515,9 @@
           }
 
           SignedSize nr_batches = (transition_exp_used_all.getCompounds().size() / batch_size);
-<<<<<<< HEAD
+
 #ifdef _OPENMP
 #ifndef DISABLE_NESTED_PARALLELISM
-=======
-
->>>>>>> 25ec1f74
           // If we have a multiple of threads_outer_loop_ here, then use nested
           // parallelization here. E.g. if we use 8 threads for the outer loop,
           // but we have a total of 24 cores available, each of the 8 threads
@@ -529,15 +526,11 @@
           //
           // We should avoid oversubscribing the CPUs, therefore we use integer division.
           // -- see https://docs.oracle.com/cd/E19059-01/stud.10/819-0501/2_nested.html
-#ifdef _OPENMP
           int outer_thread_nr = omp_get_thread_num();
           omp_set_num_threads(std::max(1, total_nr_threads / threads_outer_loop_) );
-#endif
-<<<<<<< HEAD
-#endif
-=======
 #pragma omp parallel for schedule(dynamic, 1)
->>>>>>> 25ec1f74
+#endif
+#endif
           for (SignedSize pep_idx = 0; pep_idx <= nr_batches; pep_idx++)
           {
             OpenSwath::SpectrumAccessPtr current_swath_map_inner = current_swath_map;
@@ -552,17 +545,16 @@
               current_swath_map_inner = current_swath_map->lightClone();
             }
 #endif
-
 #pragma omp critical (osw_write_stdout)
 #endif
             {
               std::cout << "Thread " <<
 #ifdef _OPENMP
-  #ifndef DISABLE_NESTED_PARALLELISM
+#ifndef DISABLE_NESTED_PARALLELISM
               outer_thread_nr << "_" << omp_get_thread_num() << " " <<
-  #else
+#else
               omp_get_thread_num() << "_0 " <<
-  #endif
+#endif
 #else
               "0" << 
 #endif

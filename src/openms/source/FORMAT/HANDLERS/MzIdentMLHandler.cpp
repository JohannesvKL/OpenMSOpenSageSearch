--- conflicted
+++ resolved
@@ -958,16 +958,7 @@
               {
                 CrossLinksDB* xl_db = CrossLinksDB::getInstance();
                 std::vector<String> mods;
-<<<<<<< HEAD
-                xl_db->searchModificationsByDiffMonoMass(mods, double(jt->getMetaValue("xl_mass")), 0.0001, String(jt->getSequence()[i].getOneLetterCode()), ResidueModification::ANYWHERE);
-                if (mods.size() > 0)
-                {
-                  p += "\t\t<Modification location=\"" + String(i + 1);
-                }
-                else if (jt->metaValueExists("xl_term_spec") && jt->getMetaValue("xl_term_spec") == "N_TERM")
-=======
                 if (jt->metaValueExists("xl_term_spec") && jt->getMetaValue("xl_term_spec") == "N_TERM")
->>>>>>> 30b71081
                 {
                   xl_db->searchModificationsByDiffMonoMass(mods, double(jt->getMetaValue("xl_mass")), 0.0001, "", ResidueModification::N_TERM);
                   if (mods.size() > 0)

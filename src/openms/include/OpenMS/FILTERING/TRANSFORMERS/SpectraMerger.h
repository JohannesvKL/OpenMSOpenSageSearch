// --------------------------------------------------------------------------
//                   OpenMS -- Open-Source Mass Spectrometry
// --------------------------------------------------------------------------
// Copyright The OpenMS Team -- Eberhard Karls University Tuebingen,
// ETH Zurich, and Freie Universitaet Berlin 2002-2021.
//
// This software is released under a three-clause BSD license:
//  * Redistributions of source code must retain the above copyright
//    notice, this list of conditions and the following disclaimer.
//  * Redistributions in binary form must reproduce the above copyright
//    notice, this list of conditions and the following disclaimer in the
//    documentation and/or other materials provided with the distribution.
//  * Neither the name of any author or any participating institution
//    may be used to endorse or promote products derived from this software
//    without specific prior written permission.
// For a full list of authors, refer to the file AUTHORS.
// --------------------------------------------------------------------------
// THIS SOFTWARE IS PROVIDED BY THE COPYRIGHT HOLDERS AND CONTRIBUTORS "AS IS"
// AND ANY EXPRESS OR IMPLIED WARRANTIES, INCLUDING, BUT NOT LIMITED TO, THE
// IMPLIED WARRANTIES OF MERCHANTABILITY AND FITNESS FOR A PARTICULAR PURPOSE
// ARE DISCLAIMED. IN NO EVENT SHALL ANY OF THE AUTHORS OR THE CONTRIBUTING
// INSTITUTIONS BE LIABLE FOR ANY DIRECT, INDIRECT, INCIDENTAL, SPECIAL,
// EXEMPLARY, OR CONSEQUENTIAL DAMAGES (INCLUDING, BUT NOT LIMITED TO,
// PROCUREMENT OF SUBSTITUTE GOODS OR SERVICES; LOSS OF USE, DATA, OR PROFITS;
// OR BUSINESS INTERRUPTION) HOWEVER CAUSED AND ON ANY THEORY OF LIABILITY,
// WHETHER IN CONTRACT, STRICT LIABILITY, OR TORT (INCLUDING NEGLIGENCE OR
// OTHERWISE) ARISING IN ANY WAY OUT OF THE USE OF THIS SOFTWARE, EVEN IF
// ADVISED OF THE POSSIBILITY OF SUCH DAMAGE.
//
// --------------------------------------------------------------------------
// $Maintainer: Chris Bielow $
// $Authors: Chris Bielow, Andreas Bertsch, Lars Nilse $
// --------------------------------------------------------------------------
//
#pragma once

#include <OpenMS/DATASTRUCTURES/DefaultParamHandler.h>
#include <OpenMS/COMPARISON/CLUSTERING/CompleteLinkage.h>
#include <OpenMS/COMPARISON/CLUSTERING/SingleLinkage.h>
#include <OpenMS/COMPARISON/CLUSTERING/ClusterAnalyzer.h>
#include <OpenMS/COMPARISON/CLUSTERING/ClusterHierarchical.h>
#include <OpenMS/COMPARISON/SPECTRA/SpectrumAlignment.h>
#include <OpenMS/FILTERING/DATAREDUCTION/SplineInterpolatedPeaks.h>
#include <OpenMS/KERNEL/StandardTypes.h>
#include <OpenMS/KERNEL/RangeUtils.h>
#include <OpenMS/KERNEL/BaseFeature.h>
#include <OpenMS/CONCEPT/LogStream.h>
#include <OpenMS/CONCEPT/ProgressLogger.h>
#include <vector>

namespace OpenMS
{

  /**
  @brief Merges blocks of MS or MS2 spectra

  Parameter's are accessible via the DefaultParamHandler.

  @htmlinclude OpenMS_SpectraMerger.parameters

  */
  class OPENMS_DLLAPI SpectraMerger :
      public DefaultParamHandler,
      public ProgressLogger
  {

  protected:

    /* Determine distance between two spectra

      Distance is determined as

        (d_rt/rt_max_ + d_mz/mz_max_) / 2

    */
    class SpectraDistance_ :
        public DefaultParamHandler
    {
    public:
      SpectraDistance_() :
          DefaultParamHandler("SpectraDistance")
      {
        defaults_.setValue("rt_tolerance", 10.0, "Maximal RT distance (in [s]) for two spectra's precursors.");
        defaults_.setValue("mz_tolerance", 1.0, "Maximal m/z distance (in Da) for two spectra's precursors.");
        defaultsToParam_(); // calls updateMembers_
      }

      void updateMembers_() override
      {
        rt_max_ = (double) param_.getValue("rt_tolerance");
        mz_max_ = (double) param_.getValue("mz_tolerance");
      }

      double getSimilarity(const double d_rt, const double d_mz) const
      {
        //     1 - distance
        return 1 - ((d_rt / rt_max_ + d_mz / mz_max_) / 2);
      }

      // measure of SIMILARITY (not distance, i.e. 1-distance)!!
      double operator()(const BaseFeature& first, const BaseFeature& second) const
      {
        // get RT distance:
        double d_rt = fabs(first.getRT() - second.getRT());
        double d_mz = fabs(first.getMZ() - second.getMZ());

        if (d_rt > rt_max_ || d_mz > mz_max_)
        {
          return 0;
        }

        // calculate similarity (0-1):
        double sim = getSimilarity(d_rt, d_mz);

        return sim;
      }

    protected:
      double rt_max_;
      double mz_max_;

    }; // end of SpectraDistance

  public:

    /// blocks of spectra (master-spectrum index to sacrifice-spectra(the ones being merged into the master-spectrum))
    typedef std::map<Size, std::vector<Size> > MergeBlocks;

    /// blocks of spectra (master-spectrum index to update to spectra to average over)
    typedef std::map<Size, std::vector<std::pair<Size, double> > > AverageBlocks;

    // @name Constructors and Destructors
    // @{
    /// default constructor
    SpectraMerger();

    /// copy constructor
    SpectraMerger(const SpectraMerger& source);

    /// move constructor
    SpectraMerger(SpectraMerger&& source) = default;

    /// destructor
    ~SpectraMerger() override;
    // @}

    // @name Operators
    // @{
    /// assignment operator
    SpectraMerger& operator=(const SpectraMerger& source);

    /// move-assignment operator
    SpectraMerger& operator=(SpectraMerger&& source) = default;
    // @}

    // @name Merging functions
    // @{
    ///
    template <typename MapType>
    void mergeSpectraBlockWise(MapType& exp)
    {
      IntList ms_levels = param_.getValue("block_method:ms_levels");
      Int rt_block_size(param_.getValue("block_method:rt_block_size"));
      double rt_max_length = (param_.getValue("block_method:rt_max_length"));

      if (rt_max_length == 0) // no rt restriction set?
      {
        rt_max_length = (std::numeric_limits<double>::max)(); // set max rt span to very large value
      }

      for (IntList::iterator it_mslevel = ms_levels.begin(); it_mslevel < ms_levels.end(); ++it_mslevel)
      {
        MergeBlocks spectra_to_merge;
        Size idx_block(0);
        SignedSize block_size_count(rt_block_size + 1);
        Size idx_spectrum(0);
        for (typename MapType::const_iterator it1 = exp.begin(); it1 != exp.end(); ++it1)
        {
          if (Int(it1->getMSLevel()) == *it_mslevel)
          {
            // block full if it contains a maximum number of scans or if maximum rt length spanned
            if (++block_size_count >= rt_block_size ||
                exp[idx_spectrum].getRT() - exp[idx_block].getRT() > rt_max_length)
            {
              block_size_count = 0;
              idx_block = idx_spectrum;
            }
            else
            {
              spectra_to_merge[idx_block].push_back(idx_spectrum);
            }
          }

          ++idx_spectrum;
        }
        // check if last block had sacrifice spectra
        if (block_size_count == 0) //block just got initialized
        {
          spectra_to_merge[idx_block] = std::vector<Size>();
        }

        // merge spectra, remove all old MS spectra and add new consensus spectra
        mergeSpectra_(exp, spectra_to_merge, *it_mslevel);
      }

      exp.sortSpectra();
    }

    /// merges spectra with similar precursors (must have MS2 level)
    template <typename MapType>
    void mergeSpectraPrecursors(MapType& exp)
    {

      // convert spectra's precursors to clusterizable data
      Size data_size;
      std::vector<BinaryTreeNode> tree;
      std::map<Size, Size> index_mapping;
      // local scope to save memory - we do not need the clustering stuff later
      {
        std::vector<BaseFeature> data;

        for (Size i = 0; i < exp.size(); ++i)
        {
          if (exp[i].getMSLevel() != 2)
          {
            continue;
          }

          // remember which index in distance data ==> experiment index
          index_mapping[data.size()] = i;

          // make cluster element
          BaseFeature bf;
          bf.setRT(exp[i].getRT());
          const auto& pcs = exp[i].getPrecursors(); 
          // keep the first Precursor
          if (pcs.empty())
          {
            throw Exception::MissingInformation(__FILE__, __LINE__, OPENMS_PRETTY_FUNCTION, String("Scan #") + String(i) + " does not contain any precursor information! Unable to cluster!");
          }
          if (pcs.size() > 1)
          {
            OPENMS_LOG_WARN << "More than one precursor found. Using first one!" << std::endl;
          }
          bf.setMZ(pcs[0].getMZ());
          data.push_back(bf);
        }
        data_size = data.size();

        SpectraDistance_ llc;
        llc.setParameters(param_.copy("precursor_method:", true));
        SingleLinkage sl;
        DistanceMatrix<float> dist; // will be filled
        ClusterHierarchical ch;

        //ch.setThreshold(0.99);
        // clustering ; threshold is implicitly at 1.0, i.e. distances of 1.0 (== similarity 0) will not be clustered
        ch.cluster<BaseFeature, SpectraDistance_>(data, llc, sl, tree, dist);
      }

      // extract the clusters
      ClusterAnalyzer ca;
      std::vector<std::vector<Size> > clusters;
      // count number of real tree nodes (not the -1 ones):
      Size node_count = 0;
      for (Size ii = 0; ii < tree.size(); ++ii)
      {
        if (tree[ii].distance >= 1)
        {
          tree[ii].distance = -1;  // manually set to disconnect, as SingleLinkage does not support it
        }
        if (tree[ii].distance != -1)
        {
          ++node_count;
        }
      }
      ca.cut(data_size - node_count, tree, clusters);

      //std::cerr << "Treesize: " << (tree.size()+1) << "   #clusters: " << clusters.size() << std::endl;
      //std::cerr << "tree:\n" << ca.newickTree(tree, true) << "\n";

      // convert to blocks
      MergeBlocks spectra_to_merge;

      for (Size i_outer = 0; i_outer < clusters.size(); ++i_outer)
      {
        if (clusters[i_outer].size() <= 1)
        {
          continue;
        }
        // init block with first cluster element
        Size cl_index0 = clusters[i_outer][0];
        spectra_to_merge[index_mapping[cl_index0]] = std::vector<Size>();
        // add all other elements
        for (Size i_inner = 1; i_inner < clusters[i_outer].size(); ++i_inner)
        {
          spectra_to_merge[index_mapping[cl_index0]].push_back(index_mapping[clusters[i_outer][i_inner]]);
        }
      }

      // do it
      mergeSpectra_(exp, spectra_to_merge, 2);

      exp.sortSpectra();
    }

    /**
     * @brief check if the first and second mzs might be from the same mass
     *
     * @param mz1 the first m/z value
     * @param mz2 the second m/z value
     * @param tol_ppm tolerance in ppm
     * @param max_c maximum possible charge value
     */
    bool areMassesMatched(double mz1, double mz2, double tol_ppm, int max_c)
    {
      if (mz1 == mz2 || tol_ppm <= 0)
      {
        return true;
      }

      const int min_c = 1;
      const int max_iso_diff = 5; // maximum charge difference  5 is more than enough
      const double max_charge_diff_ratio = 3.0; // maximum ratio between charges (large / small charge)

      for (int c1 = min_c; c1 <= max_c; ++c1)
      {
        double mass1 = (mz1 - Constants::PROTON_MASS_U) * c1;

        for (int c2 = min_c; c2 <= max_c; ++c2)
        {
          if (c1 / c2 > max_charge_diff_ratio)
          {
            continue;
          }
          if (c2 / c1 > max_charge_diff_ratio)
          {
            break;
          }

          double mass2 = (mz2 - Constants::PROTON_MASS_U) * c2;

          if (fabs(mass1 - mass2) > max_iso_diff)
          {
            continue;
          }
          for (int i = -max_iso_diff; i <= max_iso_diff; ++i)
          {
            if (fabs(mass1 - mass2 + i * Constants::ISOTOPE_MASSDIFF_55K_U) < mass1 * tol_ppm * 1e-6)
            {
              return true;
            }
          }
        }
      }
      return false;
    }

    /**
     * @brief average over neighbouring spectra
     *
     * @param exp experimental data to be averaged
     * @param average_type averaging type to be used ("gaussian" or "tophat")
     * @param ms_level targe MS level. If it is -1, ms_level will be determined by ms_level parameter.
     */

    template<typename MapType>
    void average(MapType &exp, const String &average_type, int ms_level = -1)
    {
      if (ms_level < 0)
      {
        ms_level = param_.getValue("average_gaussian:ms_level");
        if (average_type == "tophat")
        {
          ms_level = param_.getValue("average_tophat:ms_level");
        }
      }
      // spectrum type (profile, centroid or automatic)
      std::string spectrum_type = param_.getValue("average_gaussian:spectrum_type");
      if (average_type == "tophat")
      {
        spectrum_type = std::string(param_.getValue("average_tophat:spectrum_type"));
      }

      // parameters for Gaussian averaging
      double fwhm(param_.getValue("average_gaussian:rt_FWHM"));
      double factor = -4 * log(2.0) / (fwhm * fwhm); // numerical factor within Gaussian
      double cutoff(param_.getValue("average_gaussian:cutoff"));
      double precursor_mass_ppm = param_.getValue("average_gaussian:precursor_mass_tol");
      int precursor_max_charge = param_.getValue("average_gaussian:precursor_max_charge");

      // parameters for Top-Hat averaging
      bool unit(param_.getValue("average_tophat:rt_unit") ==
                "scans"); // true if RT unit is 'scans', false if RT unit is 'seconds'
      double range(param_.getValue("average_tophat:rt_range")); // range of spectra to be averaged over
      double range_seconds = range / 2; // max. +/- <range_seconds> seconds from master spectrum
      int range_scans = static_cast<int>(range); // in case of unit scans, the param is used as integer
      if ((range_scans % 2) == 0)
      {
        ++range_scans;
      }
      range_scans = (range_scans - 1) / 2; // max. +/- <range_scans> scans from master spectrum

      AverageBlocks spectra_to_average_over;
      // loop over RT
      int n(0); // spectrum index
      int cntr(0); // spectrum counter
      for (typename MapType::const_iterator it_rt = exp.begin(); it_rt != exp.end(); ++it_rt)
      {
        if (Int(it_rt->getMSLevel()) == ms_level)
        {
          int m; // spectrum index
          int steps;
          bool terminate_now;
          typename MapType::const_iterator it_rt_2;

          // go forward (start at next downstream spectrum; the current spectrum will be covered when looking backwards)
          steps = 0;
          m = n + 1;
          it_rt_2 = it_rt + 1;
          terminate_now = false;
          while (it_rt_2 != exp.end() && !terminate_now)
          {
            if (Int(it_rt_2->getMSLevel()) == ms_level)
            {
              bool add = true;
              // if precursor_mass_ppm >=0, two spectra should have the same mass. otherwise it_rt_2 is skipped.
              if (precursor_mass_ppm >= 0 && ms_level >= 2 && it_rt->getPrecursors().size() > 0 &&
                  it_rt_2->getPrecursors().size() > 0)
              {
                double mz1 = it_rt->getPrecursors()[0].getMZ();
                double mz2 = it_rt_2->getPrecursors()[0].getMZ();
                add = areMassesMatched(mz1, mz2, precursor_mass_ppm, precursor_max_charge);
              }

              if (add)
              {
<<<<<<< HEAD
                double weight = 1;
                if (average_type == "gaussian")
                {
                  weight = std::exp(factor * pow(it_rt_2->getRT() - it_rt->getRT(), 2));
                }
                std::pair<Size, double> p(m, weight);
                spectra_to_average_over[n].push_back(p);
=======
                //factor * (rt_2 -rt)^2
                double base = it_rt_2->getRT() - it_rt->getRT();
                weight = std::exp(factor * base * base);
>>>>>>> 1d4f5c9f
              }
              ++steps;
            }
            if (average_type == "gaussian")
            {
              // Gaussian
              double base = it_rt_2->getRT() - it_rt->getRT();
              terminate_now = std::exp(factor * base * base) < cutoff;
            }
            else if (unit)
            {
              // Top-Hat with RT unit = scans
              terminate_now = (steps > range_scans);
            }
            else
            {
              // Top-Hat with RT unit = seconds
              terminate_now = (std::abs(it_rt_2->getRT() - it_rt->getRT()) > range_seconds);
            }
            ++m;
            ++it_rt_2;
          }

          // go backward
          steps = 0;
          m = n;
          it_rt_2 = it_rt;
          terminate_now = false;
          while (it_rt_2 != exp.begin() && !terminate_now)
          {
            if (Int(it_rt_2->getMSLevel()) == ms_level)
            {
<<<<<<< HEAD
              bool add = true;
              // if precursor_mass_ppm >=0, two spectra should have the same mass. otherwise it_rt_2 is skipped.
              if (precursor_mass_ppm >= 0 && ms_level >= 2 && it_rt->getPrecursors().size() > 0 &&
                  it_rt_2->getPrecursors().size() > 0)
              {
                double mz1 = it_rt->getPrecursors()[0].getMZ();
                double mz2 = it_rt_2->getPrecursors()[0].getMZ();
                add = areMassesMatched(mz1, mz2, precursor_mass_ppm, precursor_max_charge);
              }
              if (add)
              {
                double weight = 1;
                if (average_type == "gaussian")
                {
                  weight = std::exp(factor * pow(it_rt_2->getRT() - it_rt->getRT(), 2));
                }
                std::pair<Size, double> p(m, weight);
                spectra_to_average_over[n].push_back(p);
              }
=======
              double weight = 1;
              if (average_type == "gaussian")
              {  
                double base = it_rt_2->getRT() - it_rt->getRT();
                weight = std::exp(factor * base * base); 
              }
              std::pair<Size, double> p (m, weight);
              spectra_to_average_over[n].push_back(p);
>>>>>>> 1d4f5c9f
              ++steps;
            }
            if (average_type == "gaussian")
            {
              // Gaussian
              double base = it_rt_2->getRT() - it_rt->getRT();
              terminate_now = std::exp(factor * base * base) < cutoff;
            }
            else if (unit)
            {
              // Top-Hat with RT unit = scans
              terminate_now = (steps > range_scans);
            }
            else
            {
              // Top-Hat with RT unit = seconds
              terminate_now = (std::abs(it_rt_2->getRT() - it_rt->getRT()) > range_seconds);
            }
            --m;
            --it_rt_2;
          }
          ++cntr;
        }
        ++n;
      }

      if (cntr == 0)
      {
        //return;
        throw Exception::InvalidParameter(__FILE__,
                                          __LINE__,
                                          OPENMS_PRETTY_FUNCTION,
                                          "Input mzML does not have any spectra of MS level specified by ms_level.");
      }
      // normalize weights
      for (AverageBlocks::iterator it = spectra_to_average_over.begin(); it != spectra_to_average_over.end(); ++it)
      {
        double sum(0.0);
<<<<<<< HEAD
        for (std::vector<std::pair<Size, double> >::const_iterator it2 = it->second.begin();
             it2 != it->second.end();
             ++it2)
=======
        for (const auto& weight: it->second)
>>>>>>> 1d4f5c9f
        {
          sum += weight.second;
        }

        for (auto& weight: it->second)
        {
          weight.second /= sum;
        }
      }

      // determine type of spectral data (profile or centroided)
      SpectrumSettings::SpectrumType type;
      if (spectrum_type == "automatic")
      {
        Size idx = spectra_to_average_over.begin()->first; // index of first spectrum to be averaged
        type = exp[idx].getType(true);
      }
      else if (spectrum_type == "profile")
      {
        type = SpectrumSettings::PROFILE;
      }
      else if (spectrum_type == "centroid")
      {
        type = SpectrumSettings::CENTROID;
      }
      else
      {
        throw Exception::InvalidParameter(__FILE__,__LINE__,OPENMS_PRETTY_FUNCTION, "Spectrum type has to be one of automatic, profile or centroid.");
      }

      // generate new spectra
      if (type == SpectrumSettings::CENTROID)
      {
        averageCentroidSpectra_(exp, spectra_to_average_over, ms_level);
      }
      else
      {
        averageProfileSpectra_(exp, spectra_to_average_over, ms_level);
      }

      exp.sortSpectra();
    }

    // @}

  protected:

    /**
        @brief merges blocks of spectra of a certain level

        Merges spectra belonging to the same block, setting their MS level to @p ms_level.
        All old spectra of level @p ms_level are removed, and the new consensus spectra (one per block)
        are added.
        All spectra with other MS levels remain untouched.
        The resulting map is NOT sorted!

    */
    template <typename MapType>
    void mergeSpectra_(MapType& exp, const MergeBlocks& spectra_to_merge, const UInt ms_level)
    {
      double mz_binning_width(param_.getValue("mz_binning_width"));
      std::string mz_binning_unit(param_.getValue("mz_binning_width_unit"));

      // merge spectra
      MapType merged_spectra;

      std::map<Size, Size> cluster_sizes;
      std::set<Size> merged_indices;

      // set up alignment
      SpectrumAlignment sas;
      Param p;
      p.setValue("tolerance", mz_binning_width);
      if (!(mz_binning_unit == "Da" || mz_binning_unit == "ppm"))
      {
        throw Exception::IllegalSelfOperation(__FILE__, __LINE__, OPENMS_PRETTY_FUNCTION);  // sanity check
      }

      p.setValue("is_relative_tolerance", mz_binning_unit == "Da" ? "false" : "true");
      sas.setParameters(p);
      std::vector<std::pair<Size, Size> > alignment;

      Size count_peaks_aligned(0);
      Size count_peaks_overall(0);

      // each BLOCK
      for (auto it = spectra_to_merge.begin(); it != spectra_to_merge.end(); ++it)
      {
        ++cluster_sizes[it->second.size() + 1]; // for stats

        typename MapType::SpectrumType consensus_spec = exp[it->first];
        consensus_spec.setMSLevel(ms_level);

        //consensus_spec.unify(exp[it->first]); // append meta info
        merged_indices.insert(it->first);

        //typename MapType::SpectrumType all_peaks = exp[it->first];
        double rt_average = consensus_spec.getRT();
        double precursor_mz_average = 0.0;
        Size precursor_count(0);
        if (!consensus_spec.getPrecursors().empty())
        {
          precursor_mz_average = consensus_spec.getPrecursors()[0].getMZ();
          ++precursor_count;
        }

        count_peaks_overall += consensus_spec.size();

        // block elements
        for (auto sit = it->second.begin(); sit != it->second.end(); ++sit)
        {
          consensus_spec.unify(exp[*sit]); // append meta info
          merged_indices.insert(*sit);

          rt_average += exp[*sit].getRT();
          if (ms_level >= 2 && exp[*sit].getPrecursors().size() > 0)
          {
            precursor_mz_average += exp[*sit].getPrecursors()[0].getMZ();
            ++precursor_count;
          }

          // merge data points
          sas.getSpectrumAlignment(alignment, consensus_spec, exp[*sit]);
          //std::cerr << "alignment of " << it->first << " with " << *sit << " yielded " << alignment.size() << " common peaks!\n";
          count_peaks_aligned += alignment.size();
          count_peaks_overall += exp[*sit].size();

          Size align_index(0);
          Size spec_b_index(0);

          // sanity check for number of peaks
          Size spec_a = consensus_spec.size(), spec_b = exp[*sit].size(), align_size = alignment.size();
          for (auto pit = exp[*sit].begin(); pit != exp[*sit].end(); ++pit)
          {
            if (alignment.empty() || alignment[align_index].second != spec_b_index)
              // ... add unaligned peak
            {
              consensus_spec.push_back(*pit);
            }
              // or add aligned peak height to ALL corresponding existing peaks
            else
            {
              Size counter(0);
              Size copy_of_align_index(align_index);

              while (!alignment.empty() && 
                     copy_of_align_index < alignment.size() && 
                     alignment[copy_of_align_index].second == spec_b_index)
              {
                ++copy_of_align_index;
                ++counter;
              } // Count the number of peaks in a which correspond to a single b peak.

              while (!alignment.empty() &&
                     align_index < alignment.size() &&  
                     alignment[align_index].second == spec_b_index)
              {
                consensus_spec[alignment[align_index].first]
                    .setIntensity(consensus_spec[alignment[align_index].first].getIntensity() +
                                  (pit->getIntensity() /
                                   (double) counter)); // add the intensity divided by the number of peaks
                ++align_index; // this aligned peak was explained, wait for next aligned peak ...
                if (align_index == alignment.size())
                {
                  alignment.clear();  // end reached -> avoid going into this block again
                }
              }
              align_size = align_size + 1 - counter; //Decrease align_size by number of
            }
            ++spec_b_index;
          }
          consensus_spec.sortByPosition(); // sort, otherwise next alignment will fail
          if (spec_a + spec_b - align_size != consensus_spec.size())
          {
            OPENMS_LOG_WARN << "wrong number of features after merge. Expected: " << spec_a + spec_b - align_size << " got: " << consensus_spec.size() << "\n";
          }
        }
        rt_average /= it->second.size() + 1;
        consensus_spec.setRT(rt_average);

        if (ms_level >= 2)
        {
          if (precursor_count)
          {
            precursor_mz_average /= precursor_count;
          }
          auto& pcs = consensus_spec.getPrecursors();
          //if (pcs.size()>1) OPENMS_LOG_WARN << "Removing excessive precursors - leaving only one per MS2 spectrum.\n";
          pcs.resize(1);
          pcs[0].setMZ(precursor_mz_average);
        }

        if (consensus_spec.empty())
        {
          continue;
        }
        else
        {
          merged_spectra.addSpectrum(std::move(consensus_spec));
        }
      }

      OPENMS_LOG_INFO << "Cluster sizes:\n";
      for (const auto& cl_size : cluster_sizes)
      {
        OPENMS_LOG_INFO << "  size " << cl_size.first << ": " << cl_size.second << "x\n";
      }

      char buffer[200];
      sprintf(buffer, "%d/%d (%.2f %%) of blocked spectra", (int)count_peaks_aligned,
              (int)count_peaks_overall, float(count_peaks_aligned) / float(count_peaks_overall) * 100.);
      OPENMS_LOG_INFO << "Number of merged peaks: " << String(buffer) << "\n";

      // remove all spectra that were within a cluster
      typename MapType::SpectrumType empty_spec;
      MapType exp_tmp;
      for (Size i = 0; i < exp.size(); ++i)
      {
        if (merged_indices.count(i) == 0) // save unclustered ones
        {
          exp_tmp.addSpectrum(exp[i]);
          exp[i] = empty_spec;
        }
      }

      //typedef std::vector<typename MapType::SpectrumType> Base;
      //exp.Base::operator=(exp_tmp);
      //Meta_Data will not be cleared
      exp.clear(false);
      exp.getSpectra().insert(exp.end(), std::make_move_iterator(exp_tmp.begin()),
                                         std::make_move_iterator(exp_tmp.end()));

      // exp.erase(remove_if(exp.begin(), exp.end(), InMSLevelRange<typename MapType::SpectrumType>(ListUtils::create<int>(String(ms_level)), false)), exp.end());

      // ... and add consensus spectra
      exp.getSpectra().insert(exp.end(), std::make_move_iterator(merged_spectra.begin()),
                                         std::make_move_iterator(merged_spectra.end()));

    }

    /**
     * @brief average spectra (profile mode)
     *
     * Averages spectra in profile mode of one MS level in an experiment. The
     * blocks of spectra to be combined and their relative weights have
     * previously been determined. The averaged spectra are generated in two
     * steps:
     * (1) The m/z of all spectra in a block are collected and sorted. m/z
     *     positions closer than mz_binning_width are removed.
     * (2) At these positions the weighted sum of all spline interpolations is
     *     calculated.
     *
     * The first step ensures roughly the same sampling rate as the one of the
     * original spectra. The exact m/z position is not crucial, since not the
     * original intensities but the spline-interpolated intensities are used.
     *
     * @param exp   experimental data to be averaged
     * @param spectra_to_average_over    mapping of spectral index to set of spectra to average over with corresponding weights
     * @param ms_level    MS level of spectra to be averaged
     */
    template <typename MapType>
    void averageProfileSpectra_(MapType& exp, const AverageBlocks& spectra_to_average_over, const UInt ms_level)
    {
      MapType exp_tmp; // temporary experiment for averaged spectra

      double mz_binning_width(param_.getValue("mz_binning_width"));
      std::string mz_binning_unit(param_.getValue("mz_binning_width_unit"));

      unsigned progress = 0;
      std::stringstream progress_message;
      progress_message << "averaging profile spectra of MS level " << ms_level;
      startProgress(0, spectra_to_average_over.size(), progress_message.str());

      // loop over blocks
      for (AverageBlocks::const_iterator it = spectra_to_average_over.begin(); it != spectra_to_average_over.end(); ++it)
      {
        setProgress(++progress);

        // loop over spectra in blocks
        std::vector<double> mz_positions_all; // m/z positions from all spectra
        for (const auto& spec : it->second)
        {
          // loop over m/z positions
          for (typename MapType::SpectrumType::ConstIterator it_mz = exp[spec.first].begin(); it_mz < exp[spec.first].end(); ++it_mz)
          {
            mz_positions_all.push_back(it_mz->getMZ());
          }
        }

        sort(mz_positions_all.begin(), mz_positions_all.end());

        std::vector<double> mz_positions; // positions at which the averaged spectrum should be evaluated
        std::vector<double> intensities;
        double last_mz = std::numeric_limits<double>::min(); // last m/z position pushed through from mz_position to mz_position_2
        double delta_mz(mz_binning_width); // for m/z unit Da
        for (const auto mz_pos : mz_positions_all)
        {
          if (mz_binning_unit == "ppm")
          {
            delta_mz = mz_binning_width * mz_pos / 1000000;
          }

          if ((mz_pos - last_mz) > delta_mz)
          {
            mz_positions.push_back(mz_pos);
            intensities.push_back(0.0);
            last_mz = mz_pos;
          }
        }

        // loop over spectra in blocks
        for (const auto& spec : it->second)
        {
          SplineInterpolatedPeaks spline(exp[spec.first]);
          SplineInterpolatedPeaks::Navigator nav = spline.getNavigator();

          // loop over m/z positions
          for (Size i = spline.getPosMin(); i < mz_positions.size(); ++i)
          {
            if ((spline.getPosMin() < mz_positions[i]) && (mz_positions[i] < spline.getPosMax()))
            {
              intensities[i] += nav.eval(mz_positions[i]) * (spec.second); // spline-interpolated intensity * weight
            }
          }
        }

        // update spectrum
        typename MapType::SpectrumType average_spec = exp[it->first];
        average_spec.clear(false); // Precursors are part of the meta data, which are not deleted.
        //average_spec.setMSLevel(ms_level);

        // refill spectrum
        for (Size i = 0; i < mz_positions.size(); ++i)
        {
          typename MapType::PeakType peak;
          peak.setMZ(mz_positions[i]);
          peak.setIntensity(intensities[i]);
          average_spec.push_back(peak);
        }

        // store spectrum temporarily
        exp_tmp.addSpectrum(std::move(average_spec));
      }

      endProgress();

      // loop over blocks
      int n(0);
      //typename MapType::SpectrumType empty_spec;
      for (AverageBlocks::const_iterator it = spectra_to_average_over.begin(); it != spectra_to_average_over.end(); ++it)
      {
        exp[it->first] = exp_tmp[n];
        //exp_tmp[n] = empty_spec;
        ++n;
      }
    }

    /**
     * @brief average spectra (centroid mode)
     *
     * Averages spectra in centroid mode of one MS level in an experiment. The
     * blocks of spectra to be combined and their relative weights have
     * previously determined. The averaged spectra are generated in two steps:
     * (1) The m/z of all spectra in a block are collected and sorted. Their
     *     corresponding intensities are weighted.
     * (2) m/z positions closer than mz_binning_width are combined to a single
     *     peak. The m/z are averaged and the corresponding intensities summed.
     *
     * @param exp   experimental data to be averaged
     * @param spectra_to_average_over    mapping of spectral index to set of spectra to average over with corresponding weights
     * @param ms_level    MS level of spectra to be averaged
     */
    template <typename MapType>
    void averageCentroidSpectra_(MapType& exp, const AverageBlocks& spectra_to_average_over, const UInt ms_level)
    {
      MapType exp_tmp; // temporary experiment for averaged spectra

      double mz_binning_width(param_.getValue("mz_binning_width"));
      std::string mz_binning_unit(param_.getValue("mz_binning_width_unit"));

      unsigned progress = 0;
      ProgressLogger logger;
      std::stringstream progress_message;
      progress_message << "averaging centroid spectra of MS level " << ms_level;
      logger.startProgress(0, spectra_to_average_over.size(), progress_message.str());

      // loop over blocks
      for (AverageBlocks::const_iterator it = spectra_to_average_over.begin(); it != spectra_to_average_over.end(); ++it)
      {
        logger.setProgress(++progress);

        // collect peaks from all spectra
        // loop over spectra in blocks
        std::vector<std::pair<double, double> > mz_intensity_all; // m/z positions and peak intensities from all spectra
        for (const auto& weightedMZ: it->second)
        {
          // loop over m/z positions
          for (typename MapType::SpectrumType::ConstIterator it_mz = exp[weightedMZ.first].begin(); it_mz < exp[weightedMZ.first].end(); ++it_mz)
          {
            std::pair<double, double> mz_intensity(it_mz->getMZ(), (it_mz->getIntensity() * weightedMZ.second)); // m/z, intensity * weight
            mz_intensity_all.push_back(mz_intensity);
          }
        }

        sort(mz_intensity_all.begin(), mz_intensity_all.end());

        // generate new spectrum
        std::vector<double> mz_new;
        std::vector<double> intensity_new;
        double last_mz = std::numeric_limits<double>::min();
        double delta_mz = mz_binning_width;
        double sum_mz(0);
        double sum_intensity(0);
        Size count(0);
        for (const auto& mz_pos : mz_intensity_all)
        {
          if (mz_binning_unit == "ppm")
          {
            delta_mz = mz_binning_width * (mz_pos.first) / 1000000;
          }

          if (((mz_pos.first - last_mz) > delta_mz) && (count > 0))
          {
            mz_new.push_back(sum_mz / count);
            intensity_new.push_back(sum_intensity); // intensities already weighted

            sum_mz = 0;
            sum_intensity = 0;

            last_mz = mz_pos.first;
            count = 0;
          }

          sum_mz += mz_pos.first;
          sum_intensity += mz_pos.second;
          ++count;
        }
        if (count > 0)
        {
          mz_new.push_back(sum_mz / count);
          intensity_new.push_back(sum_intensity); // intensities already weighted
        }

        // update spectrum
        typename MapType::SpectrumType average_spec = exp[it->first];
        average_spec.clear(false); // Precursors are part of the meta data, which are not deleted.
        //average_spec.setMSLevel(ms_level);

        // refill spectrum
        for (Size i = 0; i < mz_new.size(); ++i)
        {
          typename MapType::PeakType peak;
          peak.setMZ(mz_new[i]);
          peak.setIntensity(intensity_new[i]);
          average_spec.push_back(peak);
        }

        // store spectrum temporarily
        exp_tmp.addSpectrum(std::move(average_spec));
      }

      logger.endProgress();

      // loop over blocks
      int n(0);
      for (const auto& spectral_index : spectra_to_average_over)
      {
        exp[spectral_index.first] = std::move(exp_tmp[n]);
        ++n;
      }
    }
  };
}<|MERGE_RESOLUTION|>--- conflicted
+++ resolved
@@ -435,19 +435,15 @@
 
               if (add)
               {
-<<<<<<< HEAD
                 double weight = 1;
                 if (average_type == "gaussian")
                 {
-                  weight = std::exp(factor * pow(it_rt_2->getRT() - it_rt->getRT(), 2));
+                  //factor * (rt_2 -rt)^2
+                  double base = it_rt_2->getRT() - it_rt->getRT();
+                  weight = std::exp(factor * base * base);
                 }
                 std::pair<Size, double> p(m, weight);
                 spectra_to_average_over[n].push_back(p);
-=======
-                //factor * (rt_2 -rt)^2
-                double base = it_rt_2->getRT() - it_rt->getRT();
-                weight = std::exp(factor * base * base);
->>>>>>> 1d4f5c9f
               }
               ++steps;
             }
@@ -480,7 +476,6 @@
           {
             if (Int(it_rt_2->getMSLevel()) == ms_level)
             {
-<<<<<<< HEAD
               bool add = true;
               // if precursor_mass_ppm >=0, two spectra should have the same mass. otherwise it_rt_2 is skipped.
               if (precursor_mass_ppm >= 0 && ms_level >= 2 && it_rt->getPrecursors().size() > 0 &&
@@ -495,21 +490,12 @@
                 double weight = 1;
                 if (average_type == "gaussian")
                 {
-                  weight = std::exp(factor * pow(it_rt_2->getRT() - it_rt->getRT(), 2));
+                  double base = it_rt_2->getRT() - it_rt->getRT();
+                  weight = std::exp(factor * base * base);
                 }
                 std::pair<Size, double> p(m, weight);
                 spectra_to_average_over[n].push_back(p);
               }
-=======
-              double weight = 1;
-              if (average_type == "gaussian")
-              {  
-                double base = it_rt_2->getRT() - it_rt->getRT();
-                weight = std::exp(factor * base * base); 
-              }
-              std::pair<Size, double> p (m, weight);
-              spectra_to_average_over[n].push_back(p);
->>>>>>> 1d4f5c9f
               ++steps;
             }
             if (average_type == "gaussian")
@@ -548,13 +534,7 @@
       for (AverageBlocks::iterator it = spectra_to_average_over.begin(); it != spectra_to_average_over.end(); ++it)
       {
         double sum(0.0);
-<<<<<<< HEAD
-        for (std::vector<std::pair<Size, double> >::const_iterator it2 = it->second.begin();
-             it2 != it->second.end();
-             ++it2)
-=======
         for (const auto& weight: it->second)
->>>>>>> 1d4f5c9f
         {
           sum += weight.second;
         }

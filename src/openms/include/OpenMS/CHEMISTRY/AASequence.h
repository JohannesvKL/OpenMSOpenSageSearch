--- conflicted
+++ resolved
@@ -515,15 +515,6 @@
     friend OPENMS_DLLAPI std::istream & operator>>(std::istream & is, const AASequence & peptide);
     //@}
 
-<<<<<<< HEAD
-    // create AASequence object by parsing a String
-    static AASequence fromString(const String & s);
-
-    // create AASequence object by parsing a const char *
-    static AASequence fromString(const char * s);
-
-protected:
-=======
     /** 
       @brief create AASequence object by parsing a String
       @throws Exception::ParseError if an invalid string representation of an AA sequence is passed
@@ -537,7 +528,6 @@
     static AASequence fromString(const char * s);
 
   protected:
->>>>>>> 5f818b0b
 
     std::vector<const Residue *> peptide_;
 
